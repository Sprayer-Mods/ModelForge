# YOLOv5 🚀 by Ultralytics, GPL-3.0 license
"""
General utils
"""

import contextlib
import glob
import inspect
import logging
import math
import os
import platform
import random
import re
import shutil
import signal
import sys
import threading
import time
import urllib
from datetime import datetime
from itertools import repeat
from multiprocessing.pool import ThreadPool
from pathlib import Path
from subprocess import check_output
from typing import Optional
from zipfile import ZipFile

import cv2
import numpy as np
import pandas as pd
import pkg_resources as pkg
import torch
import torchvision
import yaml

from utils.downloads import gsutil_getsize
from utils.metrics import box_iou, fitness

FILE = Path(__file__).resolve()
ROOT = FILE.parents[1]  # YOLOv5 root directory
RANK = int(os.getenv('RANK', -1))

# Settings
DATASETS_DIR = ROOT.parent / 'datasets'  # YOLOv5 datasets directory
NUM_THREADS = min(8, max(1, os.cpu_count() - 1))  # number of YOLOv5 multiprocessing threads
AUTOINSTALL = str(os.getenv('YOLOv5_AUTOINSTALL', True)).lower() == 'true'  # global auto-install mode
VERBOSE = str(os.getenv('YOLOv5_VERBOSE', True)).lower() == 'true'  # global verbose mode
FONT = 'Arial.ttf'  # https://ultralytics.com/assets/Arial.ttf

torch.set_printoptions(linewidth=320, precision=5, profile='long')
np.set_printoptions(linewidth=320, formatter={'float_kind': '{:11.5g}'.format})  # format short g, %precision=5
pd.options.display.max_columns = 10
cv2.setNumThreads(0)  # prevent OpenCV from multithreading (incompatible with PyTorch DataLoader)
os.environ['NUMEXPR_MAX_THREADS'] = str(NUM_THREADS)  # NumExpr max threads
os.environ['OMP_NUM_THREADS'] = '1' if platform.system() == 'darwin' else str(NUM_THREADS)  # OpenMP (PyTorch and SciPy)


def is_kaggle():
    # Is environment a Kaggle Notebook?
    try:
        assert os.environ.get('PWD') == '/kaggle/working'
        assert os.environ.get('KAGGLE_URL_BASE') == 'https://www.kaggle.com'
        return True
    except AssertionError:
        return False


def is_writeable(dir, test=False):
    # Return True if directory has write permissions, test opening a file with write permissions if test=True
    if not test:
        return os.access(dir, os.W_OK)  # possible issues on Windows
    file = Path(dir) / 'tmp.txt'
    try:
        with open(file, 'w'):  # open file with write permissions
            pass
        file.unlink()  # remove file
        return True
    except OSError:
        return False


def set_logging(name=None, verbose=VERBOSE):
    # Sets level and returns logger
    if is_kaggle():
        for h in logging.root.handlers:
            logging.root.removeHandler(h)  # remove all handlers associated with the root logger object
    rank = int(os.getenv('RANK', -1))  # rank in world for Multi-GPU trainings
    level = logging.INFO if verbose and rank in {-1, 0} else logging.ERROR
    log = logging.getLogger(name)
    log.setLevel(level)
    handler = logging.StreamHandler()
    handler.setFormatter(logging.Formatter("%(message)s"))
    handler.setLevel(level)
    log.addHandler(handler)


set_logging()  # run before defining LOGGER
LOGGER = logging.getLogger("yolov5")  # define globally (used in train.py, val.py, detect.py, etc.)
for fn in LOGGER.info, LOGGER.warning:
    _fn, fn = fn, lambda x: _fn(emojis(x))  # emoji safe logging


def user_config_dir(dir='Ultralytics', env_var='YOLOV5_CONFIG_DIR'):
    # Return path of user configuration directory. Prefer environment variable if exists. Make dir if required.
    env = os.getenv(env_var)
    if env:
        path = Path(env)  # use environment variable
    else:
        cfg = {'Windows': 'AppData/Roaming', 'Linux': '.config', 'Darwin': 'Library/Application Support'}  # 3 OS dirs
        path = Path.home() / cfg.get(platform.system(), '')  # OS-specific config dir
        path = (path if is_writeable(path) else Path('/tmp')) / dir  # GCP and AWS lambda fix, only /tmp is writeable
    path.mkdir(exist_ok=True)  # make if required
    return path


CONFIG_DIR = user_config_dir()  # Ultralytics settings dir


class Profile(contextlib.ContextDecorator):
    # Usage: @Profile() decorator or 'with Profile():' context manager
    def __enter__(self):
        self.start = time.time()

    def __exit__(self, type, value, traceback):
        print(f'Profile results: {time.time() - self.start:.5f}s')


class Timeout(contextlib.ContextDecorator):
    # Usage: @Timeout(seconds) decorator or 'with Timeout(seconds):' context manager
    def __init__(self, seconds, *, timeout_msg='', suppress_timeout_errors=True):
        self.seconds = int(seconds)
        self.timeout_message = timeout_msg
        self.suppress = bool(suppress_timeout_errors)

    def _timeout_handler(self, signum, frame):
        raise TimeoutError(self.timeout_message)

    def __enter__(self):
        if platform.system() != 'Windows':  # not supported on Windows
            signal.signal(signal.SIGALRM, self._timeout_handler)  # Set handler for SIGALRM
            signal.alarm(self.seconds)  # start countdown for SIGALRM to be raised

    def __exit__(self, exc_type, exc_val, exc_tb):
        if platform.system() != 'Windows':
            signal.alarm(0)  # Cancel SIGALRM if it's scheduled
            if self.suppress and exc_type is TimeoutError:  # Suppress TimeoutError
                return True


class WorkingDirectory(contextlib.ContextDecorator):
    # Usage: @WorkingDirectory(dir) decorator or 'with WorkingDirectory(dir):' context manager
    def __init__(self, new_dir):
        self.dir = new_dir  # new dir
        self.cwd = Path.cwd().resolve()  # current dir

    def __enter__(self):
        os.chdir(self.dir)

    def __exit__(self, exc_type, exc_val, exc_tb):
        os.chdir(self.cwd)


def try_except(func):
    # try-except function. Usage: @try_except decorator
    def handler(*args, **kwargs):
        try:
            func(*args, **kwargs)
        except Exception as e:
            print(e)

    return handler


def threaded(func):
    # Multi-threads a target function and returns thread. Usage: @threaded decorator
    def wrapper(*args, **kwargs):
        thread = threading.Thread(target=func, args=args, kwargs=kwargs, daemon=True)
        thread.start()
        return thread

    return wrapper


def methods(instance):
    # Get class/instance methods
    return [f for f in dir(instance) if callable(getattr(instance, f)) and not f.startswith("__")]


def print_args(args: Optional[dict] = None, show_file=True, show_fcn=False):
    # Print function arguments (optional args dict)
    x = inspect.currentframe().f_back  # previous frame
    file, _, fcn, _, _ = inspect.getframeinfo(x)
    if args is None:  # get args automatically
        args, _, _, frm = inspect.getargvalues(x)
        args = {k: v for k, v in frm.items() if k in args}
    s = (f'{Path(file).stem}: ' if show_file else '') + (f'{fcn}: ' if show_fcn else '')
    LOGGER.info(colorstr(s) + ', '.join(f'{k}={v}' for k, v in args.items()))


def init_seeds(seed=0, deterministic=False):
    # Initialize random number generator (RNG) seeds https://pytorch.org/docs/stable/notes/randomness.html
    # cudnn seed 0 settings are slower and more reproducible, else faster and less reproducible
    import torch.backends.cudnn as cudnn

    if deterministic and check_version(torch.__version__, '1.12.0'):  # https://github.com/ultralytics/yolov5/pull/8213
        torch.use_deterministic_algorithms(True)
        os.environ['CUBLAS_WORKSPACE_CONFIG'] = ':4096:8'
        os.environ['PYTHONHASHSEED'] = str(seed)

    random.seed(seed)
    np.random.seed(seed)
    torch.manual_seed(seed)
    cudnn.benchmark, cudnn.deterministic = (False, True) if seed == 0 else (True, False)
    torch.cuda.manual_seed(seed)
    torch.cuda.manual_seed_all(seed)  # for Multi-GPU, exception safe


def intersect_dicts(da, db, exclude=()):
    # Dictionary intersection of matching keys and shapes, omitting 'exclude' keys, using da values
    return {k: v for k, v in da.items() if k in db and not any(x in k for x in exclude) and v.shape == db[k].shape}


def get_latest_run(search_dir='.'):
    # Return path to most recent 'last.pt' in /runs (i.e. to --resume from)
    last_list = glob.glob(f'{search_dir}/**/last*.pt', recursive=True)
    return max(last_list, key=os.path.getctime) if last_list else ''


def is_docker() -> bool:
    """Check if the process runs inside a docker container."""
    if Path("/.dockerenv").exists():
        return True
    try:  # check if docker is in control groups
        with open("/proc/self/cgroup") as file:
            return any("docker" in line for line in file)
    except OSError:
        return False


def is_colab():
    # Is environment a Google Colab instance?
    try:
        import google.colab
        return True
    except ImportError:
        return False


def is_pip():
    # Is file in a pip package?
    return 'site-packages' in Path(__file__).resolve().parts


def is_ascii(s=''):
    # Is string composed of all ASCII (no UTF) characters? (note str().isascii() introduced in python 3.7)
    s = str(s)  # convert list, tuple, None, etc. to str
    return len(s.encode().decode('ascii', 'ignore')) == len(s)


def is_chinese(s='人工智能'):
    # Is string composed of any Chinese characters?
    return bool(re.search('[\u4e00-\u9fff]', str(s)))


def emojis(str=''):
    # Return platform-dependent emoji-safe version of string
    return str.encode().decode('ascii', 'ignore') if platform.system() == 'Windows' else str


def file_age(path=__file__):
    # Return days since last file update
    dt = (datetime.now() - datetime.fromtimestamp(Path(path).stat().st_mtime))  # delta
    return dt.days  # + dt.seconds / 86400  # fractional days


def file_date(path=__file__):
    # Return human-readable file modification date, i.e. '2021-3-26'
    t = datetime.fromtimestamp(Path(path).stat().st_mtime)
    return f'{t.year}-{t.month}-{t.day}'


def file_size(path):
    # Return file/dir size (MB)
    mb = 1 << 20  # bytes to MiB (1024 ** 2)
    path = Path(path)
    if path.is_file():
        return path.stat().st_size / mb
    elif path.is_dir():
        return sum(f.stat().st_size for f in path.glob('**/*') if f.is_file()) / mb
    else:
        return 0.0


def check_online():
    # Check internet connectivity
    import socket
    try:
        socket.create_connection(("1.1.1.1", 443), 5)  # check host accessibility
        return True
    except OSError:
        return False


def git_describe(path=ROOT):  # path must be a directory
    # Return human-readable git description, i.e. v5.0-5-g3e25f1e https://git-scm.com/docs/git-describe
    try:
        assert (Path(path) / '.git').is_dir()
        return check_output(f'git -C {path} describe --tags --long --always', shell=True).decode()[:-1]
    except Exception:
        return ''


@try_except
@WorkingDirectory(ROOT)
<<<<<<< HEAD
def check_git_status():
    # Recommend 'git pull' if code is out of date
    msg = ', for updates see https://github.com/Sprayer-Mods/ModelForge'
=======
def check_git_status(repo='ultralytics/yolov5'):
    # YOLOv5 status check, recommend 'git pull' if code is out of date
    url = f'https://github.com/{repo}'
    msg = f', for updates see {url}'
>>>>>>> 2e57b841
    s = colorstr('github: ')  # string
    assert Path('.git').exists(), s + 'skipping check (not a git repository)' + msg
    assert check_online(), s + 'skipping check (offline)' + msg

    splits = re.split(pattern=r'\s', string=check_output('git remote -v', shell=True).decode())
    matches = [repo in s for s in splits]
    if any(matches):
        remote = splits[matches.index(True) - 1]
    else:
        remote = 'ultralytics'
        check_output(f'git remote add {remote} {url}', shell=True)
    check_output(f'git fetch {remote}', shell=True, timeout=5)  # git fetch
    branch = check_output('git rev-parse --abbrev-ref HEAD', shell=True).decode().strip()  # checked out
    n = int(check_output(f'git rev-list {branch}..{remote}/master --count', shell=True))  # commits behind
    if n > 0:
<<<<<<< HEAD
        s += f"⚠️ ModelForge is out of date by {n} commit{'s' * (n > 1)}. Use `git pull` or `git clone {url}` to update."
=======
        pull = 'git pull' if remote == 'origin' else f'git pull {remote} master'
        s += f"⚠️ YOLOv5 is out of date by {n} commit{'s' * (n > 1)}. Use `{pull}` or `git clone {url}` to update."
>>>>>>> 2e57b841
    else:
        s += f'up to date with {url} ✅'
    LOGGER.info(s)


def check_python(minimum='3.7.0'):
    # Check current python version vs. required python version
    check_version(platform.python_version(), minimum, name='Python ', hard=True)


def check_version(current='0.0.0', minimum='0.0.0', name='version ', pinned=False, hard=False, verbose=False):
    # Check version vs. required version
    current, minimum = (pkg.parse_version(x) for x in (current, minimum))
    result = (current == minimum) if pinned else (current >= minimum)  # bool
    s = f'{name}{minimum} required by YOLOv5, but {name}{current} is currently installed'  # string
    if hard:
        assert result, s  # assert min requirements met
    if verbose and not result:
        LOGGER.warning(s)
    return result


@try_except
def check_requirements(requirements=ROOT / 'requirements.txt', exclude=(), install=True, cmds=()):
    # Check installed dependencies meet requirements (pass *.txt file or list of packages)
    prefix = colorstr('red', 'bold', 'requirements:')
    check_python()  # check python version
    if isinstance(requirements, (str, Path)):  # requirements.txt file
        file = Path(requirements)
        assert file.exists(), f"{prefix} {file.resolve()} not found, check failed."
        with file.open() as f:
            requirements = [f'{x.name}{x.specifier}' for x in pkg.parse_requirements(f) if x.name not in exclude]
    else:  # list or tuple of packages
        requirements = [x for x in requirements if x not in exclude]

    n = 0  # number of packages updates
    for i, r in enumerate(requirements):
        try:
            pkg.require(r)
        except Exception:  # DistributionNotFound or VersionConflict if requirements not met
            s = f"{prefix} {r} not found and is required by YOLOv5"
            if install and AUTOINSTALL:  # check environment variable
                LOGGER.info(f"{s}, attempting auto-update...")
                try:
                    assert check_online(), f"'pip install {r}' skipped (offline)"
                    LOGGER.info(check_output(f'pip install "{r}" {cmds[i] if cmds else ""}', shell=True).decode())
                    n += 1
                except Exception as e:
                    LOGGER.warning(f'{prefix} {e}')
            else:
                LOGGER.info(f'{s}. Please install and rerun your command.')

    if n:  # if packages updated
        source = file.resolve() if 'file' in locals() else requirements
        s = f"{prefix} {n} package{'s' * (n > 1)} updated per {source}\n" \
            f"{prefix} ⚠️ {colorstr('bold', 'Restart runtime or rerun command for updates to take effect')}\n"
        LOGGER.info(s)


def check_img_size(imgsz, s=32, floor=0):
    # Verify image size is a multiple of stride s in each dimension
    if isinstance(imgsz, int):  # integer i.e. img_size=640
        new_size = max(make_divisible(imgsz, int(s)), floor)
    else:  # list i.e. img_size=[640, 480]
        imgsz = list(imgsz)  # convert to list if tuple
        new_size = [max(make_divisible(x, int(s)), floor) for x in imgsz]
    if new_size != imgsz:
        LOGGER.warning(f'WARNING: --img-size {imgsz} must be multiple of max stride {s}, updating to {new_size}')
    return new_size


def check_imshow():
    # Check if environment supports image displays
    try:
        assert not is_docker(), 'cv2.imshow() is disabled in Docker environments'
        assert not is_colab(), 'cv2.imshow() is disabled in Google Colab environments'
        cv2.imshow('test', np.zeros((1, 1, 3)))
        cv2.waitKey(1)
        cv2.destroyAllWindows()
        cv2.waitKey(1)
        return True
    except Exception as e:
        LOGGER.warning(f'WARNING: Environment does not support cv2.imshow() or PIL Image.show() image displays\n{e}')
        return False


def check_suffix(file='yolov5s.pt', suffix=('.pt',), msg=''):
    # Check file(s) for acceptable suffix
    if file and suffix:
        if isinstance(suffix, str):
            suffix = [suffix]
        for f in file if isinstance(file, (list, tuple)) else [file]:
            s = Path(f).suffix.lower()  # file suffix
            if len(s):
                assert s in suffix, f"{msg}{f} acceptable suffix is {suffix}"


def check_yaml(file, suffix=('.yaml', '.yml')):
    # Search/download YAML file (if necessary) and return path, checking suffix
    return check_file(file, suffix)


def check_file(file, suffix=''):
    # Search/download file (if necessary) and return path
    check_suffix(file, suffix)  # optional
    file = str(file)  # convert to str()
    if Path(file).is_file() or not file:  # exists
        return file
    elif file.startswith(('http:/', 'https:/')):  # download
        url = file  # warning: Pathlib turns :// -> :/
        file = Path(urllib.parse.unquote(file).split('?')[0]).name  # '%2F' to '/', split https://url.com/file.txt?auth
        if Path(file).is_file():
            LOGGER.info(f'Found {url} locally at {file}')  # file already exists
        else:
            LOGGER.info(f'Downloading {url} to {file}...')
            torch.hub.download_url_to_file(url, file)
            assert Path(file).exists() and Path(file).stat().st_size > 0, f'File download failed: {url}'  # check
        return file
    elif file.startswith('clearml://'):  # ClearML Dataset ID
        assert 'clearml' in sys.modules, "ClearML is not installed, so cannot use ClearML dataset. Try running 'pip install clearml'."
        return file
    else:  # search
        files = []
        for d in 'data', 'models', 'utils':  # search directories
            files.extend(glob.glob(str(ROOT / d / '**' / file), recursive=True))  # find file
        assert len(files), f'File not found: {file}'  # assert file was found
        assert len(files) == 1, f"Multiple files match '{file}', specify exact path: {files}"  # assert unique
        return files[0]  # return file


def check_font(font=FONT, progress=False):
    # Download font to CONFIG_DIR if necessary
    font = Path(font)
    file = CONFIG_DIR / font.name
    if not font.exists() and not file.exists():
        url = "https://ultralytics.com/assets/" + font.name
        LOGGER.info(f'Downloading {url} to {file}...')
        torch.hub.download_url_to_file(url, str(file), progress=progress)


def check_dataset(data, autodownload=True):
    # Download, check and/or unzip dataset if not found locally

    # Download (optional)
    extract_dir = ''
    if isinstance(data, (str, Path)) and str(data).endswith('.zip'):  # i.e. gs://bucket/dir/coco128.zip
        download(data, dir=DATASETS_DIR, unzip=True, delete=False, curl=False, threads=1)
        data = next((DATASETS_DIR / Path(data).stem).rglob('*.yaml'))
        extract_dir, autodownload = data.parent, False

    # Read yaml (optional)
    if isinstance(data, (str, Path)):
        with open(data, errors='ignore') as f:
            data = yaml.safe_load(f)  # dictionary

    # Checks
    for k in 'train', 'val', 'nc':
        assert k in data, f"data.yaml '{k}:' field missing ❌"
    if 'names' not in data:
        LOGGER.warning("data.yaml 'names:' field missing ⚠️, assigning default names 'class0', 'class1', etc.")
        data['names'] = [f'class{i}' for i in range(data['nc'])]  # default names

    # Resolve paths
    path = Path(extract_dir or data.get('path') or '')  # optional 'path' default to '.'
    if not path.is_absolute():
        path = (ROOT / path).resolve()
    for k in 'train', 'val', 'test':
        if data.get(k):  # prepend path
            data[k] = str(path / data[k]) if isinstance(data[k], str) else [str(path / x) for x in data[k]]

    # Parse yaml
    train, val, test, s = (data.get(x) for x in ('train', 'val', 'test', 'download'))
    if val:
        val = [Path(x).resolve() for x in (val if isinstance(val, list) else [val])]  # val path
        if not all(x.exists() for x in val):
            LOGGER.info('\nDataset not found ⚠️, missing paths %s' % [str(x) for x in val if not x.exists()])
            if not s or not autodownload:
                raise Exception('Dataset not found ❌')
            t = time.time()
            root = path.parent if 'path' in data else '..'  # unzip directory i.e. '../'
            if s.startswith('http') and s.endswith('.zip'):  # URL
                f = Path(s).name  # filename
                LOGGER.info(f'Downloading {s} to {f}...')
                torch.hub.download_url_to_file(s, f)
                Path(root).mkdir(parents=True, exist_ok=True)  # create root
                ZipFile(f).extractall(path=root)  # unzip
                Path(f).unlink()  # remove zip
                r = None  # success
            elif s.startswith('bash '):  # bash script
                LOGGER.info(f'Running {s} ...')
                r = os.system(s)
            else:  # python script
                r = exec(s, {'yaml': data})  # return None
            dt = f'({round(time.time() - t, 1)}s)'
            s = f"success ✅ {dt}, saved to {colorstr('bold', root)}" if r in (0, None) else f"failure {dt} ❌"
            LOGGER.info(f"Dataset download {s}")
    check_font('Arial.ttf' if is_ascii(data['names']) else 'Arial.Unicode.ttf', progress=True)  # download fonts
    return data  # dictionary


def check_amp(model):
    # Check PyTorch Automatic Mixed Precision (AMP) functionality. Return True on correct operation
    from models.common import AutoShape, DetectMultiBackend

    def amp_allclose(model, im):
        # All close FP32 vs AMP results
        m = AutoShape(model, verbose=False)  # model
        a = m(im).xywhn[0]  # FP32 inference
        m.amp = True
        b = m(im).xywhn[0]  # AMP inference
        return a.shape == b.shape and torch.allclose(a, b, atol=0.1)  # close to 10% absolute tolerance

    prefix = colorstr('AMP: ')
    device = next(model.parameters()).device  # get model device
    if device.type == 'cpu':
        return False  # AMP disabled on CPU
    f = ROOT / 'data' / 'images' / 'bus.jpg'  # image to check
    im = f if f.exists() else 'https://ultralytics.com/images/bus.jpg' if check_online() else np.ones((640, 640, 3))
    try:
        assert amp_allclose(model, im) or amp_allclose(DetectMultiBackend('yolov5n.pt', device), im)
        LOGGER.info(f'{prefix}checks passed ✅')
        return True
    except Exception:
        help_url = 'https://github.com/ultralytics/yolov5/issues/7908'
        LOGGER.warning(f'{prefix}checks failed ❌, disabling Automatic Mixed Precision. See {help_url}')
        return False


def url2file(url):
    # Convert URL to filename, i.e. https://url.com/file.txt?auth -> file.txt
    url = str(Path(url)).replace(':/', '://')  # Pathlib turns :// -> :/
    return Path(urllib.parse.unquote(url)).name.split('?')[0]  # '%2F' to '/', split https://url.com/file.txt?auth


def download(url, dir='.', unzip=True, delete=True, curl=False, threads=1, retry=3):
    # Multi-threaded file download and unzip function, used in data.yaml for autodownload
    def download_one(url, dir):
        # Download 1 file
        success = True
        f = dir / Path(url).name  # filename
        if Path(url).is_file():  # exists in current path
            Path(url).rename(f)  # move to dir
        elif not f.exists():
            LOGGER.info(f'Downloading {url} to {f}...')
            for i in range(retry + 1):
                if curl:
                    s = 'sS' if threads > 1 else ''  # silent
                    r = os.system(f'curl -{s}L "{url}" -o "{f}" --retry 9 -C -')  # curl download with retry, continue
                    success = r == 0
                else:
                    torch.hub.download_url_to_file(url, f, progress=threads == 1)  # torch download
                    success = f.is_file()
                if success:
                    break
                elif i < retry:
                    LOGGER.warning(f'Download failure, retrying {i + 1}/{retry} {url}...')
                else:
                    LOGGER.warning(f'Failed to download {url}...')

        if unzip and success and f.suffix in ('.zip', '.gz'):
            LOGGER.info(f'Unzipping {f}...')
            if f.suffix == '.zip':
                ZipFile(f).extractall(path=dir)  # unzip
            elif f.suffix == '.gz':
                os.system(f'tar xfz {f} --directory {f.parent}')  # unzip
            if delete:
                f.unlink()  # remove zip

    dir = Path(dir)
    dir.mkdir(parents=True, exist_ok=True)  # make directory
    if threads > 1:
        pool = ThreadPool(threads)
        pool.imap(lambda x: download_one(*x), zip(url, repeat(dir)))  # multi-threaded
        pool.close()
        pool.join()
    else:
        for u in [url] if isinstance(url, (str, Path)) else url:
            download_one(u, dir)


def make_divisible(x, divisor):
    # Returns nearest x divisible by divisor
    if isinstance(divisor, torch.Tensor):
        divisor = int(divisor.max())  # to int
    return math.ceil(x / divisor) * divisor


def clean_str(s):
    # Cleans a string by replacing special characters with underscore _
    return re.sub(pattern="[|@#!¡·$€%&()=?¿^*;:,¨´><+]", repl="_", string=s)


def one_cycle(y1=0.0, y2=1.0, steps=100):
    # lambda function for sinusoidal ramp from y1 to y2 https://arxiv.org/pdf/1812.01187.pdf
    return lambda x: ((1 - math.cos(x * math.pi / steps)) / 2) * (y2 - y1) + y1


def colorstr(*input):
    # Colors a string https://en.wikipedia.org/wiki/ANSI_escape_code, i.e.  colorstr('blue', 'hello world')
    *args, string = input if len(input) > 1 else ('blue', 'bold', input[0])  # color arguments, string
    colors = {
        'black': '\033[30m',  # basic colors
        'red': '\033[31m',
        'green': '\033[32m',
        'yellow': '\033[33m',
        'blue': '\033[34m',
        'magenta': '\033[35m',
        'cyan': '\033[36m',
        'white': '\033[37m',
        'bright_black': '\033[90m',  # bright colors
        'bright_red': '\033[91m',
        'bright_green': '\033[92m',
        'bright_yellow': '\033[93m',
        'bright_blue': '\033[94m',
        'bright_magenta': '\033[95m',
        'bright_cyan': '\033[96m',
        'bright_white': '\033[97m',
        'end': '\033[0m',  # misc
        'bold': '\033[1m',
        'underline': '\033[4m'}
    return ''.join(colors[x] for x in args) + f'{string}' + colors['end']


def labels_to_class_weights(labels, nc=80):
    # Get class weights (inverse frequency) from training labels
    if labels[0] is None:  # no labels loaded
        return torch.Tensor()

    labels = np.concatenate(labels, 0)  # labels.shape = (866643, 5) for COCO
    classes = labels[:, 0].astype(int)  # labels = [class xywh]
    weights = np.bincount(classes, minlength=nc)  # occurrences per class

    # Prepend gridpoint count (for uCE training)
    # gpi = ((320 / 32 * np.array([1, 2, 4])) ** 2 * 3).sum()  # gridpoints per image
    # weights = np.hstack([gpi * len(labels)  - weights.sum() * 9, weights * 9]) ** 0.5  # prepend gridpoints to start

    weights[weights == 0] = 1  # replace empty bins with 1
    weights = 1 / weights  # number of targets per class
    weights /= weights.sum()  # normalize
    return torch.from_numpy(weights).float()


def labels_to_image_weights(labels, nc=80, class_weights=np.ones(80)):
    # Produces image weights based on class_weights and image contents
    # Usage: index = random.choices(range(n), weights=image_weights, k=1)  # weighted image sample
    class_counts = np.array([np.bincount(x[:, 0].astype(int), minlength=nc) for x in labels])
    return (class_weights.reshape(1, nc) * class_counts).sum(1)


def coco80_to_coco91_class():  # converts 80-index (val2014) to 91-index (paper)
    # https://tech.amikelive.com/node-718/what-object-categories-labels-are-in-coco-dataset/
    # a = np.loadtxt('data/coco.names', dtype='str', delimiter='\n')
    # b = np.loadtxt('data/coco_paper.names', dtype='str', delimiter='\n')
    # x1 = [list(a[i] == b).index(True) + 1 for i in range(80)]  # darknet to coco
    # x2 = [list(b[i] == a).index(True) if any(b[i] == a) else None for i in range(91)]  # coco to darknet
    return [
        1, 2, 3, 4, 5, 6, 7, 8, 9, 10, 11, 13, 14, 15, 16, 17, 18, 19, 20, 21, 22, 23, 24, 25, 27, 28, 31, 32, 33, 34,
        35, 36, 37, 38, 39, 40, 41, 42, 43, 44, 46, 47, 48, 49, 50, 51, 52, 53, 54, 55, 56, 57, 58, 59, 60, 61, 62, 63,
        64, 65, 67, 70, 72, 73, 74, 75, 76, 77, 78, 79, 80, 81, 82, 84, 85, 86, 87, 88, 89, 90]


def xyxy2xywh(x):
    # Convert nx4 boxes from [x1, y1, x2, y2] to [x, y, w, h] where xy1=top-left, xy2=bottom-right
    y = x.clone() if isinstance(x, torch.Tensor) else np.copy(x)
    y[:, 0] = (x[:, 0] + x[:, 2]) / 2  # x center
    y[:, 1] = (x[:, 1] + x[:, 3]) / 2  # y center
    y[:, 2] = x[:, 2] - x[:, 0]  # width
    y[:, 3] = x[:, 3] - x[:, 1]  # height
    return y


def xywh2xyxy(x):
    # Convert nx4 boxes from [x, y, w, h] to [x1, y1, x2, y2] where xy1=top-left, xy2=bottom-right
    y = x.clone() if isinstance(x, torch.Tensor) else np.copy(x)
    y[:, 0] = x[:, 0] - x[:, 2] / 2  # top left x
    y[:, 1] = x[:, 1] - x[:, 3] / 2  # top left y
    y[:, 2] = x[:, 0] + x[:, 2] / 2  # bottom right x
    y[:, 3] = x[:, 1] + x[:, 3] / 2  # bottom right y
    return y


def xywhn2xyxy(x, w=640, h=640, padw=0, padh=0):
    # Convert nx4 boxes from [x, y, w, h] normalized to [x1, y1, x2, y2] where xy1=top-left, xy2=bottom-right
    y = x.clone() if isinstance(x, torch.Tensor) else np.copy(x)
    y[:, 0] = w * (x[:, 0] - x[:, 2] / 2) + padw  # top left x
    y[:, 1] = h * (x[:, 1] - x[:, 3] / 2) + padh  # top left y
    y[:, 2] = w * (x[:, 0] + x[:, 2] / 2) + padw  # bottom right x
    y[:, 3] = h * (x[:, 1] + x[:, 3] / 2) + padh  # bottom right y
    return y


def xyxy2xywhn(x, w=640, h=640, clip=False, eps=0.0):
    # Convert nx4 boxes from [x1, y1, x2, y2] to [x, y, w, h] normalized where xy1=top-left, xy2=bottom-right
    if clip:
        clip_coords(x, (h - eps, w - eps))  # warning: inplace clip
    y = x.clone() if isinstance(x, torch.Tensor) else np.copy(x)
    y[:, 0] = ((x[:, 0] + x[:, 2]) / 2) / w  # x center
    y[:, 1] = ((x[:, 1] + x[:, 3]) / 2) / h  # y center
    y[:, 2] = (x[:, 2] - x[:, 0]) / w  # width
    y[:, 3] = (x[:, 3] - x[:, 1]) / h  # height
    return y


def xyn2xy(x, w=640, h=640, padw=0, padh=0):
    # Convert normalized segments into pixel segments, shape (n,2)
    y = x.clone() if isinstance(x, torch.Tensor) else np.copy(x)
    y[:, 0] = w * x[:, 0] + padw  # top left x
    y[:, 1] = h * x[:, 1] + padh  # top left y
    return y


def segment2box(segment, width=640, height=640):
    # Convert 1 segment label to 1 box label, applying inside-image constraint, i.e. (xy1, xy2, ...) to (xyxy)
    x, y = segment.T  # segment xy
    inside = (x >= 0) & (y >= 0) & (x <= width) & (y <= height)
    x, y, = x[inside], y[inside]
    return np.array([x.min(), y.min(), x.max(), y.max()]) if any(x) else np.zeros((1, 4))  # xyxy


def segments2boxes(segments):
    # Convert segment labels to box labels, i.e. (cls, xy1, xy2, ...) to (cls, xywh)
    boxes = []
    for s in segments:
        x, y = s.T  # segment xy
        boxes.append([x.min(), y.min(), x.max(), y.max()])  # cls, xyxy
    return xyxy2xywh(np.array(boxes))  # cls, xywh


def resample_segments(segments, n=1000):
    # Up-sample an (n,2) segment
    for i, s in enumerate(segments):
        s = np.concatenate((s, s[0:1, :]), axis=0)
        x = np.linspace(0, len(s) - 1, n)
        xp = np.arange(len(s))
        segments[i] = np.concatenate([np.interp(x, xp, s[:, i]) for i in range(2)]).reshape(2, -1).T  # segment xy
    return segments


def scale_coords(img1_shape, coords, img0_shape, ratio_pad=None):
    # Rescale coords (xyxy) from img1_shape to img0_shape
    if ratio_pad is None:  # calculate from img0_shape
        gain = min(img1_shape[0] / img0_shape[0], img1_shape[1] / img0_shape[1])  # gain  = old / new
        pad = (img1_shape[1] - img0_shape[1] * gain) / 2, (img1_shape[0] - img0_shape[0] * gain) / 2  # wh padding
    else:
        gain = ratio_pad[0][0]
        pad = ratio_pad[1]

    coords[:, [0, 2]] -= pad[0]  # x padding
    coords[:, [1, 3]] -= pad[1]  # y padding
    coords[:, :4] /= gain
    clip_coords(coords, img0_shape)
    return coords


def clip_coords(boxes, shape):
    # Clip bounding xyxy bounding boxes to image shape (height, width)
    if isinstance(boxes, torch.Tensor):  # faster individually
        boxes[:, 0].clamp_(0, shape[1])  # x1
        boxes[:, 1].clamp_(0, shape[0])  # y1
        boxes[:, 2].clamp_(0, shape[1])  # x2
        boxes[:, 3].clamp_(0, shape[0])  # y2
    else:  # np.array (faster grouped)
        boxes[:, [0, 2]] = boxes[:, [0, 2]].clip(0, shape[1])  # x1, x2
        boxes[:, [1, 3]] = boxes[:, [1, 3]].clip(0, shape[0])  # y1, y2


def non_max_suppression(prediction,
                        conf_thres=0.25,
                        iou_thres=0.45,
                        classes=None,
                        agnostic=False,
                        multi_label=False,
                        labels=(),
                        max_det=300):
    """Non-Maximum Suppression (NMS) on inference results to reject overlapping bounding boxes

    Returns:
         list of detections, on (n,6) tensor per image [xyxy, conf, cls]
    """

    bs = prediction.shape[0]  # batch size
    nc = prediction.shape[2] - 5  # number of classes
    xc = prediction[..., 4] > conf_thres  # candidates

    # Checks
    assert 0 <= conf_thres <= 1, f'Invalid Confidence threshold {conf_thres}, valid values are between 0.0 and 1.0'
    assert 0 <= iou_thres <= 1, f'Invalid IoU {iou_thres}, valid values are between 0.0 and 1.0'

    # Settings
    # min_wh = 2  # (pixels) minimum box width and height
    max_wh = 7680  # (pixels) maximum box width and height
    max_nms = 30000  # maximum number of boxes into torchvision.ops.nms()
    time_limit = 0.3 + 0.03 * bs  # seconds to quit after
    redundant = True  # require redundant detections
    multi_label &= nc > 1  # multiple labels per box (adds 0.5ms/img)
    merge = False  # use merge-NMS

    t = time.time()
    output = [torch.zeros((0, 6), device=prediction.device)] * bs
    for xi, x in enumerate(prediction):  # image index, image inference
        # Apply constraints
        # x[((x[..., 2:4] < min_wh) | (x[..., 2:4] > max_wh)).any(1), 4] = 0  # width-height
        x = x[xc[xi]]  # confidence

        # Cat apriori labels if autolabelling
        if labels and len(labels[xi]):
            lb = labels[xi]
            v = torch.zeros((len(lb), nc + 5), device=x.device)
            v[:, :4] = lb[:, 1:5]  # box
            v[:, 4] = 1.0  # conf
            v[range(len(lb)), lb[:, 0].long() + 5] = 1.0  # cls
            x = torch.cat((x, v), 0)

        # If none remain process next image
        if not x.shape[0]:
            continue

        # Compute conf
        x[:, 5:] *= x[:, 4:5]  # conf = obj_conf * cls_conf

        # Box (center x, center y, width, height) to (x1, y1, x2, y2)
        box = xywh2xyxy(x[:, :4])

        # Detections matrix nx6 (xyxy, conf, cls)
        if multi_label:
            i, j = (x[:, 5:] > conf_thres).nonzero(as_tuple=False).T
            x = torch.cat((box[i], x[i, j + 5, None], j[:, None].float()), 1)
        else:  # best class only
            conf, j = x[:, 5:].max(1, keepdim=True)
            x = torch.cat((box, conf, j.float()), 1)[conf.view(-1) > conf_thres]

        # Filter by class
        if classes is not None:
            x = x[(x[:, 5:6] == torch.tensor(classes, device=x.device)).any(1)]

        # Apply finite constraint
        # if not torch.isfinite(x).all():
        #     x = x[torch.isfinite(x).all(1)]

        # Check shape
        n = x.shape[0]  # number of boxes
        if not n:  # no boxes
            continue
        elif n > max_nms:  # excess boxes
            x = x[x[:, 4].argsort(descending=True)[:max_nms]]  # sort by confidence

        # Batched NMS
        c = x[:, 5:6] * (0 if agnostic else max_wh)  # classes
        boxes, scores = x[:, :4] + c, x[:, 4]  # boxes (offset by class), scores
        i = torchvision.ops.nms(boxes, scores, iou_thres)  # NMS
        if i.shape[0] > max_det:  # limit detections
            i = i[:max_det]
        if merge and (1 < n < 3E3):  # Merge NMS (boxes merged using weighted mean)
            # update boxes as boxes(i,4) = weights(i,n) * boxes(n,4)
            iou = box_iou(boxes[i], boxes) > iou_thres  # iou matrix
            weights = iou * scores[None]  # box weights
            x[i, :4] = torch.mm(weights, x[:, :4]).float() / weights.sum(1, keepdim=True)  # merged boxes
            if redundant:
                i = i[iou.sum(1) > 1]  # require redundancy

        output[xi] = x[i]
        if (time.time() - t) > time_limit:
            LOGGER.warning(f'WARNING: NMS time limit {time_limit:.3f}s exceeded')
            break  # time limit exceeded

    return output


def strip_optimizer(f='best.pt', s=''):  # from utils.general import *; strip_optimizer()
    # Strip optimizer from 'f' to finalize training, optionally save as 's'
    x = torch.load(f, map_location=torch.device('cpu'))
    if x.get('ema'):
        x['model'] = x['ema']  # replace model with ema
    for k in 'optimizer', 'best_fitness', 'wandb_id', 'ema', 'updates':  # keys
        x[k] = None
    x['epoch'] = -1
    x['model'].half()  # to FP16
    for p in x['model'].parameters():
        p.requires_grad = False
    torch.save(x, s or f)
    mb = os.path.getsize(s or f) / 1E6  # filesize
    LOGGER.info(f"Optimizer stripped from {f},{f' saved as {s},' if s else ''} {mb:.1f}MB")


def print_mutation(results, hyp, save_dir, bucket, prefix=colorstr('evolve: ')):
    evolve_csv = save_dir / 'evolve.csv'
    evolve_yaml = save_dir / 'hyp_evolve.yaml'
    keys = ('metrics/precision', 'metrics/recall', 'metrics/mAP_0.5', 'metrics/mAP_0.5:0.95', 'val/box_loss',
            'val/obj_loss', 'val/cls_loss') + tuple(hyp.keys())  # [results + hyps]
    keys = tuple(x.strip() for x in keys)
    vals = results + tuple(hyp.values())
    n = len(keys)

    # Download (optional)
    if bucket:
        url = f'gs://{bucket}/evolve.csv'
        if gsutil_getsize(url) > (evolve_csv.stat().st_size if evolve_csv.exists() else 0):
            os.system(f'gsutil cp {url} {save_dir}')  # download evolve.csv if larger than local

    # Log to evolve.csv
    s = '' if evolve_csv.exists() else (('%20s,' * n % keys).rstrip(',') + '\n')  # add header
    with open(evolve_csv, 'a') as f:
        f.write(s + ('%20.5g,' * n % vals).rstrip(',') + '\n')

    # Save yaml
    with open(evolve_yaml, 'w') as f:
        data = pd.read_csv(evolve_csv)
        data = data.rename(columns=lambda x: x.strip())  # strip keys
        i = np.argmax(fitness(data.values[:, :4]))  #
        generations = len(data)
        f.write('# YOLOv5 Hyperparameter Evolution Results\n' + f'# Best generation: {i}\n' +
                f'# Last generation: {generations - 1}\n' + '# ' + ', '.join(f'{x.strip():>20s}' for x in keys[:7]) +
                '\n' + '# ' + ', '.join(f'{x:>20.5g}' for x in data.values[i, :7]) + '\n\n')
        yaml.safe_dump(data.loc[i][7:].to_dict(), f, sort_keys=False)

    # Print to screen
    LOGGER.info(prefix + f'{generations} generations finished, current result:\n' + prefix +
                ', '.join(f'{x.strip():>20s}' for x in keys) + '\n' + prefix + ', '.join(f'{x:20.5g}'
                                                                                         for x in vals) + '\n\n')

    if bucket:
        os.system(f'gsutil cp {evolve_csv} {evolve_yaml} gs://{bucket}')  # upload


def apply_classifier(x, model, img, im0):
    # Apply a second stage classifier to YOLO outputs
    # Example model = torchvision.models.__dict__['efficientnet_b0'](pretrained=True).to(device).eval()
    im0 = [im0] if isinstance(im0, np.ndarray) else im0
    for i, d in enumerate(x):  # per image
        if d is not None and len(d):
            d = d.clone()

            # Reshape and pad cutouts
            b = xyxy2xywh(d[:, :4])  # boxes
            b[:, 2:] = b[:, 2:].max(1)[0].unsqueeze(1)  # rectangle to square
            b[:, 2:] = b[:, 2:] * 1.3 + 30  # pad
            d[:, :4] = xywh2xyxy(b).long()

            # Rescale boxes from img_size to im0 size
            scale_coords(img.shape[2:], d[:, :4], im0[i].shape)

            # Classes
            pred_cls1 = d[:, 5].long()
            ims = []
            for a in d:
                cutout = im0[i][int(a[1]):int(a[3]), int(a[0]):int(a[2])]
                im = cv2.resize(cutout, (224, 224))  # BGR

                im = im[:, :, ::-1].transpose(2, 0, 1)  # BGR to RGB, to 3x416x416
                im = np.ascontiguousarray(im, dtype=np.float32)  # uint8 to float32
                im /= 255  # 0 - 255 to 0.0 - 1.0
                ims.append(im)

            pred_cls2 = model(torch.Tensor(ims).to(d.device)).argmax(1)  # classifier prediction
            x[i] = x[i][pred_cls1 == pred_cls2]  # retain matching class detections

    return x


def increment_path(path, exist_ok=False, sep='', mkdir=False):
    # Increment file or directory path, i.e. runs/exp --> runs/exp{sep}2, runs/exp{sep}3, ... etc.
    path = Path(path)  # os-agnostic
    if path.exists() and not exist_ok:
        path, suffix = (path.with_suffix(''), path.suffix) if path.is_file() else (path, '')

        # Method 1
        for n in range(2, 9999):
            p = f'{path}{sep}{n}{suffix}'  # increment path
            if not os.path.exists(p):  #
                break
        path = Path(p)

        # Method 2 (deprecated)
        # dirs = glob.glob(f"{path}{sep}*")  # similar paths
        # matches = [re.search(rf"{path.stem}{sep}(\d+)", d) for d in dirs]
        # i = [int(m.groups()[0]) for m in matches if m]  # indices
        # n = max(i) + 1 if i else 2  # increment number
        # path = Path(f"{path}{sep}{n}{suffix}")  # increment path

    if mkdir:
        path.mkdir(parents=True, exist_ok=True)  # make directory

    return path


# OpenCV Chinese-friendly functions ------------------------------------------------------------------------------------
imshow_ = cv2.imshow  # copy to avoid recursion errors


def imread(path, flags=cv2.IMREAD_COLOR):
    return cv2.imdecode(np.fromfile(path, np.uint8), flags)


def imwrite(path, im):
    try:
        cv2.imencode(Path(path).suffix, im)[1].tofile(path)
        return True
    except Exception:
        return False


def imshow(path, im):
    imshow_(path.encode('unicode_escape').decode(), im)


cv2.imread, cv2.imwrite, cv2.imshow = imread, imwrite, imshow  # redefine

# Variables ------------------------------------------------------------------------------------------------------------
NCOLS = 0 if is_docker() else shutil.get_terminal_size().columns  # terminal window size for tqdm<|MERGE_RESOLUTION|>--- conflicted
+++ resolved
@@ -313,16 +313,10 @@
 
 @try_except
 @WorkingDirectory(ROOT)
-<<<<<<< HEAD
-def check_git_status():
-    # Recommend 'git pull' if code is out of date
-    msg = ', for updates see https://github.com/Sprayer-Mods/ModelForge'
-=======
 def check_git_status(repo='ultralytics/yolov5'):
     # YOLOv5 status check, recommend 'git pull' if code is out of date
     url = f'https://github.com/{repo}'
     msg = f', for updates see {url}'
->>>>>>> 2e57b841
     s = colorstr('github: ')  # string
     assert Path('.git').exists(), s + 'skipping check (not a git repository)' + msg
     assert check_online(), s + 'skipping check (offline)' + msg
@@ -338,12 +332,8 @@
     branch = check_output('git rev-parse --abbrev-ref HEAD', shell=True).decode().strip()  # checked out
     n = int(check_output(f'git rev-list {branch}..{remote}/master --count', shell=True))  # commits behind
     if n > 0:
-<<<<<<< HEAD
-        s += f"⚠️ ModelForge is out of date by {n} commit{'s' * (n > 1)}. Use `git pull` or `git clone {url}` to update."
-=======
         pull = 'git pull' if remote == 'origin' else f'git pull {remote} master'
         s += f"⚠️ YOLOv5 is out of date by {n} commit{'s' * (n > 1)}. Use `{pull}` or `git clone {url}` to update."
->>>>>>> 2e57b841
     else:
         s += f'up to date with {url} ✅'
     LOGGER.info(s)
