# YOLOv5 🚀 by Ultralytics, GPL-3.0 license
# ModelForge by Sprayer Mods, GPL-3.0 license
"""
Dataloaders and dataset utils
"""

import contextlib
import glob
import hashlib
import json
import math
import os
import random
import shutil
import time
from itertools import repeat
from multiprocessing.pool import Pool, ThreadPool
from pathlib import Path
from threading import Thread
from urllib.parse import urlparse
from zipfile import ZipFile

import numpy as np
import torch
import torch.nn.functional as F
import yaml
from PIL import ExifTags, Image, ImageOps
from torch.utils.data import DataLoader, Dataset, dataloader, distributed
from tqdm import tqdm

from utils.augmentations import Albumentations, augment_hsv, copy_paste, letterbox, mixup, random_perspective
from utils.general import (DATASETS_DIR, LOGGER, NUM_THREADS, check_dataset, check_requirements, check_yaml, clean_str,
                           cv2, is_colab, is_kaggle, segments2boxes, xyn2xy, xywh2xyxy, xywhn2xyxy, xyxy2xywhn)
from utils.torch_utils import torch_distributed_zero_first

# Parameters
HELP_URL = 'https://github.com/ultralytics/yolov5/wiki/Train-Custom-Data'
IMG_FORMATS = 'bmp', 'dng', 'jpeg', 'jpg', 'mpo', 'png', 'tif', 'tiff', 'webp'  # include image suffixes
VID_FORMATS = 'asf', 'avi', 'gif', 'm4v', 'mkv', 'mov', 'mp4', 'mpeg', 'mpg', 'ts', 'wmv'  # include video suffixes
BAR_FORMAT = '{l_bar}{bar:10}{r_bar}{bar:-10b}'  # tqdm bar format
LOCAL_RANK = int(os.getenv('LOCAL_RANK', -1))  # https://pytorch.org/docs/stable/elastic/run.html

# Get orientation exif tag
for orientation in ExifTags.TAGS.keys():
    if ExifTags.TAGS[orientation] == 'Orientation':
        break


def get_hash(paths):
    # Returns a single hash value of a list of paths (files or dirs)
    size = sum(os.path.getsize(p) for p in paths if os.path.exists(p))  # sizes
    h = hashlib.md5(str(size).encode())  # hash sizes
    h.update(''.join(paths).encode())  # hash paths
    return h.hexdigest()  # return hash


def exif_size(img):
    # Returns exif-corrected PIL size
    s = img.size  # (width, height)
    with contextlib.suppress(Exception):
        rotation = dict(img._getexif().items())[orientation]
        if rotation in [6, 8]:  # rotation 270 or 90
            s = (s[1], s[0])
    return s


def exif_transpose(image):
    """
    Transpose a PIL image accordingly if it has an EXIF Orientation tag.
    Inplace version of https://github.com/python-pillow/Pillow/blob/master/src/PIL/ImageOps.py exif_transpose()

    :param image: The image to transpose.
    :return: An image.
    """
    exif = image.getexif()
    orientation = exif.get(0x0112, 1)  # default 1
    if orientation > 1:
        method = {
            2: Image.FLIP_LEFT_RIGHT,
            3: Image.ROTATE_180,
            4: Image.FLIP_TOP_BOTTOM,
            5: Image.TRANSPOSE,
            6: Image.ROTATE_270,
            7: Image.TRANSVERSE,
            8: Image.ROTATE_90,}.get(orientation)
        if method is not None:
            image = image.transpose(method)
            del exif[0x0112]
            image.info["exif"] = exif.tobytes()
    return image


def seed_worker(worker_id):
    # Set dataloader worker seed https://pytorch.org/docs/stable/notes/randomness.html#dataloader
    worker_seed = torch.initial_seed() % 2 ** 32
    np.random.seed(worker_seed)
    random.seed(worker_seed)


def create_dataloader(path,
                      imgsz,
                      batch_size,
                      stride,
                      nt=1, # For compatability with video
                      seq_batch=False,
                      single_cls=False,
                      hyp=None,
                      augment=False,
                      cache=False,
                      pad=0.0,
                      rect=False,
                      rank=-1,
                      workers=8,
                      image_weights=False,
                      quad=False,
                      prefix='',
                      shuffle=False):
    if rect and shuffle:
        LOGGER.warning('WARNING: --rect is incompatible with DataLoader shuffle, setting shuffle=False')
        shuffle = False
    ds = LoadImagesAndLabels
    loader = DataLoader if image_weights else InfiniteDataLoader  # only DataLoader allows for attribute updates
    col_fn = LoadImagesAndLabels.collate_fn4 if quad else LoadImagesAndLabels.collate_fn
    if seq_batch:
        shuffle = False
        quad = False
        image_weights = False
        ds = LoadSeqAndLabels
        loader = InfiniteSeqDataLoader
        col_fn = LoadSeqAndLabels.collate_fn if nt > 1 else \
                             LoadImagesAndLabels.collate_fn

    with torch_distributed_zero_first(rank):  # init dataset *.cache only once if DDP
        dataset = ds(
            path,
            imgsz,
            batch_size,
            nt=nt,
            seq_batch=seq_batch,
            augment=augment,  # augmentation
            hyp=hyp,  # hyperparameters
            rect=rect,  # rectangular batches
            cache_images=cache,
            single_cls=single_cls,
            stride=int(stride),
            pad=pad,
            image_weights=image_weights,
            prefix=prefix)

    batch_size = min(batch_size, len(dataset))
    nd = torch.cuda.device_count()  # number of CUDA devices
    nw = min([os.cpu_count() // max(nd, 1), batch_size if batch_size > 1 else 0, workers])  # number of workers
    sampler = None if rank == -1 else distributed.DistributedSampler(dataset, shuffle=shuffle)
<<<<<<< HEAD
=======
    loader = DataLoader if image_weights else InfiniteDataLoader  # only DataLoader allows for attribute updates
    generator = torch.Generator()
    generator.manual_seed(0)
>>>>>>> 2e57b841
    return loader(dataset,
                  batch_size=batch_size,
                  shuffle=shuffle and sampler is None,
                  num_workers=nw,
                  sampler=sampler,
                  pin_memory=True,
<<<<<<< HEAD
                  collate_fn=col_fn), dataset
=======
                  collate_fn=LoadImagesAndLabels.collate_fn4 if quad else LoadImagesAndLabels.collate_fn,
                  worker_init_fn=seed_worker,
                  generator=generator), dataset
>>>>>>> 2e57b841


class InfiniteDataLoader(dataloader.DataLoader):
    """ Dataloader that reuses workers

    Uses same syntax as vanilla DataLoader
    """

    def __init__(self, *args, **kwargs):
        super().__init__(*args, **kwargs)
        object.__setattr__(self, 'batch_sampler', _RepeatSampler(self.batch_sampler))
        self.iterator = super().__iter__()

    def __len__(self):
        return len(self.batch_sampler.sampler)

    def __iter__(self):
        for _ in range(len(self)):
            yield next(self.iterator)


class _RepeatSampler:
    """ Sampler that repeats forever

    Args:
        sampler (Sampler)
    """

    def __init__(self, sampler):
        self.sampler = sampler

    def __iter__(self):
        while True:
            yield from iter(self.sampler)


class LoadImages:
    # YOLOv5 image/video dataloader, i.e. `python detect.py --source image.jpg/vid.mp4`
    def __init__(self, path, img_size=640, stride=32, auto=True):
        files = []
        for p in sorted(path) if isinstance(path, (list, tuple)) else [path]:
            p = str(Path(p).resolve())
            if '*' in p:
                files.extend(sorted(glob.glob(p, recursive=True)))  # glob
            elif os.path.isdir(p):
                files.extend(sorted(glob.glob(os.path.join(p, '*.*'))))  # dir
            elif os.path.isfile(p):
                files.append(p)  # files
            else:
                raise FileNotFoundError(f'{p} does not exist')

        images = [x for x in files if x.split('.')[-1].lower() in IMG_FORMATS]
        videos = [x for x in files if x.split('.')[-1].lower() in VID_FORMATS]
        ni, nv = len(images), len(videos)

        self.img_size = img_size
        self.stride = stride
        self.files = images + videos
        self.nf = ni + nv  # number of files
        self.video_flag = [False] * ni + [True] * nv
        self.mode = 'image'
        self.auto = auto
        if any(videos):
            self.new_video(videos[0])  # new video
        else:
            self.cap = None
        assert self.nf > 0, f'No images or videos found in {p}. ' \
                            f'Supported formats are:\nimages: {IMG_FORMATS}\nvideos: {VID_FORMATS}'

    def __iter__(self):
        self.count = 0
        return self

    def __next__(self):
        if self.count == self.nf:
            raise StopIteration
        path = self.files[self.count]

        if self.video_flag[self.count]:
            # Read video
            self.mode = 'video'
            ret_val, img0 = self.cap.read()
            while not ret_val:
                self.count += 1
                self.cap.release()
                if self.count == self.nf:  # last video
                    raise StopIteration
                path = self.files[self.count]
                self.new_video(path)
                ret_val, img0 = self.cap.read()

            self.frame += 1
            s = f'video {self.count + 1}/{self.nf} ({self.frame}/{self.frames}) {path}: '

        else:
            # Read image
            self.count += 1
            img0 = cv2.imread(path)  # BGR
            assert img0 is not None, f'Image Not Found {path}'
            s = f'image {self.count}/{self.nf} {path}: '

        # Padded resize
        img = letterbox(img0, self.img_size, stride=self.stride, auto=self.auto)[0]

        # Convert
        img = img.transpose((2, 0, 1))[::-1]  # HWC to CHW, BGR to RGB
        img = np.ascontiguousarray(img)

        return path, img, img0, self.cap, s

    def new_video(self, path):
        self.frame = 0
        self.cap = cv2.VideoCapture(path)
        self.frames = int(self.cap.get(cv2.CAP_PROP_FRAME_COUNT))

    def __len__(self):
        return self.nf  # number of files


class LoadWebcam:  # for inference
    # YOLOv5 local webcam dataloader, i.e. `python detect.py --source 0`
    def __init__(self, pipe='0', img_size=640, stride=32):
        self.img_size = img_size
        self.stride = stride
        self.pipe = eval(pipe) if pipe.isnumeric() else pipe
        self.cap = cv2.VideoCapture(self.pipe)  # video capture object
        self.cap.set(cv2.CAP_PROP_BUFFERSIZE, 3)  # set buffer size

    def __iter__(self):
        self.count = -1
        return self

    def __next__(self):
        self.count += 1
        if cv2.waitKey(1) == ord('q'):  # q to quit
            self.cap.release()
            cv2.destroyAllWindows()
            raise StopIteration

        # Read frame
        ret_val, img0 = self.cap.read()
        img0 = cv2.flip(img0, 1)  # flip left-right

        # Print
        assert ret_val, f'Camera Error {self.pipe}'
        img_path = 'webcam.jpg'
        s = f'webcam {self.count}: '

        # Padded resize
        img = letterbox(img0, self.img_size, stride=self.stride)[0]

        # Convert
        img = img.transpose((2, 0, 1))[::-1]  # HWC to CHW, BGR to RGB
        img = np.ascontiguousarray(img)

        return img_path, img, img0, None, s

    def __len__(self):
        return 0


class LoadStreams:
    # YOLOv5 streamloader, i.e. `python detect.py --source 'rtsp://example.com/media.mp4'  # RTSP, RTMP, HTTP streams`
    def __init__(self, sources='streams.txt', img_size=640, stride=32, auto=True):
        self.mode = 'stream'
        self.img_size = img_size
        self.stride = stride

        if os.path.isfile(sources):
            with open(sources) as f:
                sources = [x.strip() for x in f.read().strip().splitlines() if len(x.strip())]
        else:
            sources = [sources]

        n = len(sources)
        self.imgs, self.fps, self.frames, self.threads = [None] * n, [0] * n, [0] * n, [None] * n
        self.sources = [clean_str(x) for x in sources]  # clean source names for later
        self.auto = auto
        for i, s in enumerate(sources):  # index, source
            # Start thread to read frames from video stream
            st = f'{i + 1}/{n}: {s}... '
            if urlparse(s).hostname in ('www.youtube.com', 'youtube.com', 'youtu.be'):  # if source is YouTube video
                check_requirements(('pafy', 'youtube_dl==2020.12.2'))
                import pafy
                s = pafy.new(s).getbest(preftype="mp4").url  # YouTube URL
            s = eval(s) if s.isnumeric() else s  # i.e. s = '0' local webcam
            if s == 0:
                assert not is_colab(), '--source 0 webcam unsupported on Colab. Rerun command in a local environment.'
                assert not is_kaggle(), '--source 0 webcam unsupported on Kaggle. Rerun command in a local environment.'
            cap = cv2.VideoCapture(s)
            assert cap.isOpened(), f'{st}Failed to open {s}'
            w = int(cap.get(cv2.CAP_PROP_FRAME_WIDTH))
            h = int(cap.get(cv2.CAP_PROP_FRAME_HEIGHT))
            fps = cap.get(cv2.CAP_PROP_FPS)  # warning: may return 0 or nan
            self.frames[i] = max(int(cap.get(cv2.CAP_PROP_FRAME_COUNT)), 0) or float('inf')  # infinite stream fallback
            self.fps[i] = max((fps if math.isfinite(fps) else 0) % 100, 0) or 30  # 30 FPS fallback

            _, self.imgs[i] = cap.read()  # guarantee first frame
            self.threads[i] = Thread(target=self.update, args=([i, cap, s]), daemon=True)
            LOGGER.info(f"{st} Success ({self.frames[i]} frames {w}x{h} at {self.fps[i]:.2f} FPS)")
            self.threads[i].start()
        LOGGER.info('')  # newline

        # check for common shapes
        s = np.stack([letterbox(x, self.img_size, stride=self.stride, auto=self.auto)[0].shape for x in self.imgs])
        self.rect = np.unique(s, axis=0).shape[0] == 1  # rect inference if all shapes equal
        if not self.rect:
            LOGGER.warning('WARNING: Stream shapes differ. For optimal performance supply similarly-shaped streams.')

    def update(self, i, cap, stream):
        # Read stream `i` frames in daemon thread
        n, f, read = 0, self.frames[i], 1  # frame number, frame array, inference every 'read' frame
        while cap.isOpened() and n < f:
            n += 1
            # _, self.imgs[index] = cap.read()
            cap.grab()
            if n % read == 0:
                success, im = cap.retrieve()
                if success:
                    self.imgs[i] = im
                else:
                    LOGGER.warning('WARNING: Video stream unresponsive, please check your IP camera connection.')
                    self.imgs[i] = np.zeros_like(self.imgs[i])
                    cap.open(stream)  # re-open stream if signal was lost
            time.sleep(0.0)  # wait time

    def __iter__(self):
        self.count = -1
        return self

    def __next__(self):
        self.count += 1
        if not all(x.is_alive() for x in self.threads) or cv2.waitKey(1) == ord('q'):  # q to quit
            cv2.destroyAllWindows()
            raise StopIteration

        # Letterbox
        img0 = self.imgs.copy()
        img = [letterbox(x, self.img_size, stride=self.stride, auto=self.rect and self.auto)[0] for x in img0]

        # Stack
        img = np.stack(img, 0)

        # Convert
        img = img[..., ::-1].transpose((0, 3, 1, 2))  # BGR to RGB, BHWC to BCHW
        img = np.ascontiguousarray(img)

        return self.sources, img, img0, None, ''

    def __len__(self):
        return len(self.sources)  # 1E12 frames = 32 streams at 30 FPS for 30 years


def img2label_paths(img_paths):
    # Define label paths as a function of image paths
    sa, sb = f'{os.sep}images{os.sep}', f'{os.sep}labels{os.sep}'  # /images/, /labels/ substrings
    return [sb.join(x.rsplit(sa, 1)).rsplit('.', 1)[0] + '.txt' for x in img_paths]


class LoadImagesAndLabels(Dataset):
    # YOLOv5 train_loader/val_loader, loads images and labels for training and validation
    cache_version = 0.6  # dataset labels *.cache version
    rand_interp_methods = [cv2.INTER_NEAREST, cv2.INTER_LINEAR, cv2.INTER_CUBIC, cv2.INTER_AREA, cv2.INTER_LANCZOS4]

    def __init__(self,
                 path,
                 img_size=640,
                 batch_size=16,
                 nt=1,
                 seq_batch=False,
                 augment=False,
                 hyp=None,
                 rect=False,
                 image_weights=False,
                 cache_images=False,
                 single_cls=False,
                 stride=32,
                 pad=0.0,
                 prefix=''):
        self.img_size = img_size
        self.augment = augment
        self.hyp = hyp
        self.image_weights = image_weights
        self.rect = False if image_weights else rect
        self.mosaic = self.augment and not self.rect  # load 4 images at a time into a mosaic (only during training)
        self.mosaic_border = [-img_size // 2, -img_size // 2]
        self.stride = stride
        self.path = path
        self.albumentations = Albumentations() if augment else None

        try:
            f = []  # image files
            for p in path if isinstance(path, list) else [path]:
                p = Path(p)  # os-agnostic
                if p.is_dir():  # dir
                    f += glob.glob(str(p / '**' / '*.*'), recursive=True)
                    # f = list(p.rglob('*.*'))  # pathlib
                elif p.is_file():  # file
                    with open(p) as t:
                        t = t.read().strip().splitlines()
                        parent = str(p.parent) + os.sep
                        f += [x.replace('./', parent) if x.startswith('./') else x for x in t]  # local to global path
                        # f += [p.parent / x.lstrip(os.sep) for x in t]  # local to global path (pathlib)
                else:
                    raise FileNotFoundError(f'{prefix}{p} does not exist')
            self.im_files = sorted(x.replace('/', os.sep) for x in f if x.split('.')[-1].lower() in IMG_FORMATS)
            # self.img_files = sorted([x for x in f if x.suffix[1:].lower() in IMG_FORMATS])  # pathlib
            assert self.im_files, f'{prefix}No images found'
        except Exception as e:
            raise Exception(f'{prefix}Error loading data from {path}: {e}\nSee {HELP_URL}')

        # Check cache
        self.label_files = img2label_paths(self.im_files)  # labels
        cache_path = (p if p.is_file() else Path(self.label_files[0]).parent).with_suffix('.cache')
        try:
            cache, exists = np.load(cache_path, allow_pickle=True).item(), True  # load dict
            assert cache['version'] == self.cache_version  # matches current version
            assert cache['hash'] == get_hash(self.label_files + self.im_files)  # identical hash
        except Exception:
            cache, exists = self.cache_labels(cache_path, prefix), False  # run cache ops

        # Display cache
        nf, nm, ne, nc, n = cache.pop('results')  # found, missing, empty, corrupt, total
        if exists and LOCAL_RANK in {-1, 0}:
            d = f"Scanning '{cache_path}' images and labels... {nf} found, {nm} missing, {ne} empty, {nc} corrupt"
            tqdm(None, desc=prefix + d, total=n, initial=n, bar_format=BAR_FORMAT)  # display cache results
            if cache['msgs']:
                LOGGER.info('\n'.join(cache['msgs']))  # display warnings
        assert nf > 0 or not augment, f'{prefix}No labels in {cache_path}. Can not train without labels. See {HELP_URL}'

        # Read cache
        [cache.pop(k) for k in ('hash', 'version', 'msgs')]  # remove items
        labels, shapes, self.segments = zip(*cache.values())
        self.labels = list(labels)
        self.shapes = np.array(shapes)
        self.im_files = list(cache.keys())  # update
        self.label_files = img2label_paths(cache.keys())  # update
        n = len(shapes)  # number of images
        bi = np.floor(np.arange(n) / batch_size).astype(np.int)  # batch index
        nb = bi[-1] + 1  # number of batches
        self.batch = bi  # batch index of image
        self.n = n
        self.indices = range(n)

        # Update labels
        include_class = []  # filter labels to include only these classes (optional)
        include_class_array = np.array(include_class).reshape(1, -1)
        for i, (label, segment) in enumerate(zip(self.labels, self.segments)):
            if include_class:
                j = (label[:, 0:1] == include_class_array).any(1)
                self.labels[i] = label[j]
                if segment:
                    self.segments[i] = segment[j]
            if single_cls:  # single-class training, merge all classes into 0
                self.labels[i][:, 0] = 0
                if segment:
                    self.segments[i][:, 0] = 0

        # Rectangular Training
        if self.rect:
            # Sort by aspect ratio
            s = self.shapes  # wh
            ar = s[:, 1] / s[:, 0]  # aspect ratio
            irect = ar.argsort()
            self.im_files = [self.im_files[i] for i in irect]
            self.label_files = [self.label_files[i] for i in irect]
            self.labels = [self.labels[i] for i in irect]
            self.shapes = s[irect]  # wh
            ar = ar[irect]

            # Set training image shapes
            shapes = [[1, 1]] * nb
            for i in range(nb):
                ari = ar[bi == i]
                mini, maxi = ari.min(), ari.max()
                if maxi < 1:
                    shapes[i] = [maxi, 1]
                elif mini > 1:
                    shapes[i] = [1, 1 / mini]

            self.batch_shapes = np.ceil(np.array(shapes) * img_size / stride + pad).astype(np.int) * stride

        # Cache images into RAM/disk for faster training (WARNING: large datasets may exceed system resources)
        self.ims = [None] * n
        self.npy_files = [Path(f).with_suffix('.npy') for f in self.im_files]
        if cache_images:
            gb = 0  # Gigabytes of cached images
            self.im_hw0, self.im_hw = [None] * n, [None] * n
            fcn = self.cache_images_to_disk if cache_images == 'disk' else self.load_image
            results = ThreadPool(NUM_THREADS).imap(fcn, range(n))
            pbar = tqdm(enumerate(results), total=n, bar_format=BAR_FORMAT, disable=LOCAL_RANK > 0)
            for i, x in pbar:
                if cache_images == 'disk':
                    gb += self.npy_files[i].stat().st_size
                else:  # 'ram'
                    self.ims[i], self.im_hw0[i], self.im_hw[i] = x  # im, hw_orig, hw_resized = load_image(self, i)
                    gb += self.ims[i].nbytes
                pbar.desc = f'{prefix}Caching images ({gb / 1E9:.1f}GB {cache_images})'
            pbar.close()

    def cache_labels(self, path=Path('./labels.cache'), prefix=''):
        # Cache dataset labels, check images and read shapes
        x = {}  # dict
        nm, nf, ne, nc, msgs = 0, 0, 0, 0, []  # number missing, found, empty, corrupt, messages
        desc = f"{prefix}Scanning '{path.parent / path.stem}' images and labels..."
        with Pool(NUM_THREADS) as pool:
            pbar = tqdm(pool.imap(verify_image_label, zip(self.im_files, self.label_files, repeat(prefix))),
                        desc=desc,
                        total=len(self.im_files),
                        bar_format=BAR_FORMAT)
            for im_file, lb, shape, segments, nm_f, nf_f, ne_f, nc_f, msg in pbar:
                nm += nm_f
                nf += nf_f
                ne += ne_f
                nc += nc_f
                if im_file:
                    x[im_file] = [lb, shape, segments]
                if msg:
                    msgs.append(msg)
                pbar.desc = f"{desc}{nf} found, {nm} missing, {ne} empty, {nc} corrupt"

        pbar.close()
        if msgs:
            LOGGER.info('\n'.join(msgs))
        if nf == 0:
            LOGGER.warning(f'{prefix}WARNING: No labels found in {path}. See {HELP_URL}')
        x['hash'] = get_hash(self.label_files + self.im_files)
        x['results'] = nf, nm, ne, nc, len(self.im_files)
        x['msgs'] = msgs  # warnings
        x['version'] = self.cache_version  # cache version
        try:
            np.save(path, x)  # save cache for next time
            path.with_suffix('.cache.npy').rename(path)  # remove .npy suffix
            LOGGER.info(f'{prefix}New cache created: {path}')
        except Exception as e:
            LOGGER.warning(f'{prefix}WARNING: Cache directory {path.parent} is not writeable: {e}')  # not writeable
        return x

    def __len__(self):
        return len(self.im_files)

    # def __iter__(self):
    #     self.count = -1
    #     print('ran dataset iter')
    #     #self.shuffled_vector = np.random.permutation(self.nF) if self.augment else np.arange(self.nF)
    #     return self

    def __getitem__(self, index):
        index = self.indices[index]  # linear, shuffled, or image_weights

        hyp = self.hyp
        mosaic = self.mosaic and random.random() < hyp['mosaic']
        if mosaic:
            # Load mosaic
            img, labels = self.load_mosaic(index)
            shapes = None

            # MixUp augmentation
            if random.random() < hyp['mixup']:
                img, labels = mixup(img, labels, *self.load_mosaic(random.randint(0, self.n - 1)))

        else:
            # Load image
            img, (h0, w0), (h, w) = self.load_image(index)

            # Letterbox
            shape = self.batch_shapes[self.batch[index]] if self.rect else self.img_size  # final letterboxed shape
            img, ratio, pad = letterbox(img, shape, auto=False, scaleup=self.augment)
            shapes = (h0, w0), ((h / h0, w / w0), pad)  # for COCO mAP rescaling

            labels = self.labels[index].copy()
            if labels.size:  # normalized xywh to pixel xyxy format
                labels[:, 1:] = xywhn2xyxy(labels[:, 1:], ratio[0] * w, ratio[1] * h, padw=pad[0], padh=pad[1])

            if self.augment:
                img, labels = random_perspective(img,
                                                 labels,
                                                 degrees=hyp['degrees'],
                                                 translate=hyp['translate'],
                                                 scale=hyp['scale'],
                                                 shear=hyp['shear'],
                                                 perspective=hyp['perspective'])

        nl = len(labels)  # number of labels
        if nl:
            labels[:, 1:5] = xyxy2xywhn(labels[:, 1:5], w=img.shape[1], h=img.shape[0], clip=True, eps=1E-3)

        if self.augment:
            # Albumentations
            img, labels = self.albumentations(img, labels)
            nl = len(labels)  # update after albumentations

            # HSV color-space
            augment_hsv(img, hgain=hyp['hsv_h'], sgain=hyp['hsv_s'], vgain=hyp['hsv_v'])

            # Flip up-down
            if random.random() < hyp['flipud']:
                img = np.flipud(img)
                if nl:
                    labels[:, 2] = 1 - labels[:, 2]

            # Flip left-right
            if random.random() < hyp['fliplr']:
                img = np.fliplr(img)
                if nl:
                    labels[:, 1] = 1 - labels[:, 1]

            # Cutouts
            # labels = cutout(img, labels, p=0.5)
            # nl = len(labels)  # update after cutout

        labels_out = torch.zeros((nl, 6))
        if nl:
            labels_out[:, 1:] = torch.from_numpy(labels)

        # Convert
        img = img.transpose((2, 0, 1))[::-1]  # HWC to CHW, BGR to RGB
        img = np.ascontiguousarray(img)

        return torch.from_numpy(img), labels_out, self.im_files[index], shapes

    def load_image(self, i):
        # Loads 1 image from dataset index 'i', returns (im, original hw, resized hw)
        im, f, fn = self.ims[i], self.im_files[i], self.npy_files[i],
        if im is None:  # not cached in RAM
            if fn.exists():  # load npy
                im = np.load(fn)
            else:  # read image
                im = cv2.imread(f)  # BGR
                assert im is not None, f'Image Not Found {f}'
            h0, w0 = im.shape[:2]  # orig hw
            r = self.img_size / max(h0, w0)  # ratio
            if r != 1:  # if sizes are not equal
                interp = cv2.INTER_LINEAR if (self.augment or r > 1) else cv2.INTER_AREA
                im = cv2.resize(im, (int(w0 * r), int(h0 * r)), interpolation=interp)
            return im, (h0, w0), im.shape[:2]  # im, hw_original, hw_resized
        return self.ims[i], self.im_hw0[i], self.im_hw[i]  # im, hw_original, hw_resized

    def cache_images_to_disk(self, i):
        # Saves an image as an *.npy file for faster loading
        f = self.npy_files[i]
        if not f.exists():
            np.save(f.as_posix(), cv2.imread(self.im_files[i]))

    def load_mosaic(self, index):
        # YOLOv5 4-mosaic loader. Loads 1 image + 3 random images into a 4-image mosaic
        labels4, segments4 = [], []
        s = self.img_size
        yc, xc = (int(random.uniform(-x, 2 * s + x)) for x in self.mosaic_border)  # mosaic center x, y
        indices = [index] + random.choices(self.indices, k=3)  # 3 additional image indices
        random.shuffle(indices)
        for i, index in enumerate(indices):
            # Load image
            img, _, (h, w) = self.load_image(index)

            # place img in img4
            if i == 0:  # top left
                img4 = np.full((s * 2, s * 2, img.shape[2]), 114, dtype=np.uint8)  # base image with 4 tiles
                x1a, y1a, x2a, y2a = max(xc - w, 0), max(yc - h, 0), xc, yc  # xmin, ymin, xmax, ymax (large image)
                x1b, y1b, x2b, y2b = w - (x2a - x1a), h - (y2a - y1a), w, h  # xmin, ymin, xmax, ymax (small image)
            elif i == 1:  # top right
                x1a, y1a, x2a, y2a = xc, max(yc - h, 0), min(xc + w, s * 2), yc
                x1b, y1b, x2b, y2b = 0, h - (y2a - y1a), min(w, x2a - x1a), h
            elif i == 2:  # bottom left
                x1a, y1a, x2a, y2a = max(xc - w, 0), yc, xc, min(s * 2, yc + h)
                x1b, y1b, x2b, y2b = w - (x2a - x1a), 0, w, min(y2a - y1a, h)
            elif i == 3:  # bottom right
                x1a, y1a, x2a, y2a = xc, yc, min(xc + w, s * 2), min(s * 2, yc + h)
                x1b, y1b, x2b, y2b = 0, 0, min(w, x2a - x1a), min(y2a - y1a, h)

            img4[y1a:y2a, x1a:x2a] = img[y1b:y2b, x1b:x2b]  # img4[ymin:ymax, xmin:xmax]
            padw = x1a - x1b
            padh = y1a - y1b

            # Labels
            labels, segments = self.labels[index].copy(), self.segments[index].copy()
            if labels.size:
                labels[:, 1:] = xywhn2xyxy(labels[:, 1:], w, h, padw, padh)  # normalized xywh to pixel xyxy format
                segments = [xyn2xy(x, w, h, padw, padh) for x in segments]
            labels4.append(labels)
            segments4.extend(segments)

        # Concat/clip labels
        labels4 = np.concatenate(labels4, 0)
        for x in (labels4[:, 1:], *segments4):
            np.clip(x, 0, 2 * s, out=x)  # clip when using random_perspective()
        # img4, labels4 = replicate(img4, labels4)  # replicate

        # Augment
        img4, labels4, segments4 = copy_paste(img4, labels4, segments4, p=self.hyp['copy_paste'])
        img4, labels4 = random_perspective(img4,
                                           labels4,
                                           segments4,
                                           degrees=self.hyp['degrees'],
                                           translate=self.hyp['translate'],
                                           scale=self.hyp['scale'],
                                           shear=self.hyp['shear'],
                                           perspective=self.hyp['perspective'],
                                           border=self.mosaic_border)  # border to remove

        return img4, labels4

    def load_mosaic9(self, index):
        # YOLOv5 9-mosaic loader. Loads 1 image + 8 random images into a 9-image mosaic
        labels9, segments9 = [], []
        s = self.img_size
        indices = [index] + random.choices(self.indices, k=8)  # 8 additional image indices
        random.shuffle(indices)
        hp, wp = -1, -1  # height, width previous
        for i, index in enumerate(indices):
            # Load image
            img, _, (h, w) = self.load_image(index)

            # place img in img9
            if i == 0:  # center
                img9 = np.full((s * 3, s * 3, img.shape[2]), 114, dtype=np.uint8)  # base image with 4 tiles
                h0, w0 = h, w
                c = s, s, s + w, s + h  # xmin, ymin, xmax, ymax (base) coordinates
            elif i == 1:  # top
                c = s, s - h, s + w, s
            elif i == 2:  # top right
                c = s + wp, s - h, s + wp + w, s
            elif i == 3:  # right
                c = s + w0, s, s + w0 + w, s + h
            elif i == 4:  # bottom right
                c = s + w0, s + hp, s + w0 + w, s + hp + h
            elif i == 5:  # bottom
                c = s + w0 - w, s + h0, s + w0, s + h0 + h
            elif i == 6:  # bottom left
                c = s + w0 - wp - w, s + h0, s + w0 - wp, s + h0 + h
            elif i == 7:  # left
                c = s - w, s + h0 - h, s, s + h0
            elif i == 8:  # top left
                c = s - w, s + h0 - hp - h, s, s + h0 - hp

            padx, pady = c[:2]
            x1, y1, x2, y2 = (max(x, 0) for x in c)  # allocate coords

            # Labels
            labels, segments = self.labels[index].copy(), self.segments[index].copy()
            if labels.size:
                labels[:, 1:] = xywhn2xyxy(labels[:, 1:], w, h, padx, pady)  # normalized xywh to pixel xyxy format
                segments = [xyn2xy(x, w, h, padx, pady) for x in segments]
            labels9.append(labels)
            segments9.extend(segments)

            # Image
            img9[y1:y2, x1:x2] = img[y1 - pady:, x1 - padx:]  # img9[ymin:ymax, xmin:xmax]
            hp, wp = h, w  # height, width previous

        # Offset
        yc, xc = (int(random.uniform(0, s)) for _ in self.mosaic_border)  # mosaic center x, y
        img9 = img9[yc:yc + 2 * s, xc:xc + 2 * s]

        # Concat/clip labels
        labels9 = np.concatenate(labels9, 0)
        labels9[:, [1, 3]] -= xc
        labels9[:, [2, 4]] -= yc
        c = np.array([xc, yc])  # centers
        segments9 = [x - c for x in segments9]

        for x in (labels9[:, 1:], *segments9):
            np.clip(x, 0, 2 * s, out=x)  # clip when using random_perspective()
        # img9, labels9 = replicate(img9, labels9)  # replicate

        # Augment
        img9, labels9 = random_perspective(img9,
                                           labels9,
                                           segments9,
                                           degrees=self.hyp['degrees'],
                                           translate=self.hyp['translate'],
                                           scale=self.hyp['scale'],
                                           shear=self.hyp['shear'],
                                           perspective=self.hyp['perspective'],
                                           border=self.mosaic_border)  # border to remove

        return img9, labels9

    @staticmethod
    def collate_fn(batch):
        im, label, path, shapes = zip(*batch)  # transposed
        for i, lb in enumerate(label):
            lb[:, 0] = i  # add target image index for build_targets()
        return torch.stack(im, 0), torch.cat(label, 0), path, shapes

    @staticmethod
    def collate_fn4(batch):
        img, label, path, shapes = zip(*batch)  # transposed
        n = len(shapes) // 4
        im4, label4, path4, shapes4 = [], [], path[:n], shapes[:n]

        ho = torch.tensor([[0.0, 0, 0, 1, 0, 0]])
        wo = torch.tensor([[0.0, 0, 1, 0, 0, 0]])
        s = torch.tensor([[1, 1, 0.5, 0.5, 0.5, 0.5]])  # scale
        for i in range(n):  # zidane torch.zeros(16,3,720,1280)  # BCHW
            i *= 4
            if random.random() < 0.5:
                im = F.interpolate(img[i].unsqueeze(0).float(), scale_factor=2.0, mode='bilinear',
                                   align_corners=False)[0].type(img[i].type())
                lb = label[i]
            else:
                im = torch.cat((torch.cat((img[i], img[i + 1]), 1), torch.cat((img[i + 2], img[i + 3]), 1)), 2)
                lb = torch.cat((label[i], label[i + 1] + ho, label[i + 2] + wo, label[i + 3] + ho + wo), 0) * s
            im4.append(im)
            label4.append(lb)

        for i, lb in enumerate(label4):
            lb[:, 0] = i  # add target image index for build_targets()

        return torch.stack(im4, 0), torch.cat(label4, 0), path4, shapes4


# Ancillary functions --------------------------------------------------------------------------------------------------
def flatten_recursive(path=DATASETS_DIR / 'coco128'):
    # Flatten a recursive directory by bringing all files to top level
    new_path = Path(f'{str(path)}_flat')
    if os.path.exists(new_path):
        shutil.rmtree(new_path)  # delete output folder
    os.makedirs(new_path)  # make new output folder
    for file in tqdm(glob.glob(f'{str(Path(path))}/**/*.*', recursive=True)):
        shutil.copyfile(file, new_path / Path(file).name)


def extract_boxes(path=DATASETS_DIR / 'coco128'):  # from utils.dataloaders import *; extract_boxes()
    # Convert detection dataset into classification dataset, with one directory per class
    path = Path(path)  # images dir
    shutil.rmtree(path / 'classifier') if (path / 'classifier').is_dir() else None  # remove existing
    files = list(path.rglob('*.*'))
    n = len(files)  # number of files
    for im_file in tqdm(files, total=n):
        if im_file.suffix[1:] in IMG_FORMATS:
            # image
            im = cv2.imread(str(im_file))[..., ::-1]  # BGR to RGB
            h, w = im.shape[:2]

            # labels
            lb_file = Path(img2label_paths([str(im_file)])[0])
            if Path(lb_file).exists():
                with open(lb_file) as f:
                    lb = np.array([x.split() for x in f.read().strip().splitlines()], dtype=np.float32)  # labels

                for j, x in enumerate(lb):
                    c = int(x[0])  # class
                    f = (path / 'classifier') / f'{c}' / f'{path.stem}_{im_file.stem}_{j}.jpg'  # new filename
                    if not f.parent.is_dir():
                        f.parent.mkdir(parents=True)

                    b = x[1:] * [w, h, w, h]  # box
                    # b[2:] = b[2:].max()  # rectangle to square
                    b[2:] = b[2:] * 1.2 + 3  # pad
                    b = xywh2xyxy(b.reshape(-1, 4)).ravel().astype(np.int)

                    b[[0, 2]] = np.clip(b[[0, 2]], 0, w)  # clip boxes outside of image
                    b[[1, 3]] = np.clip(b[[1, 3]], 0, h)
                    assert cv2.imwrite(str(f), im[b[1]:b[3], b[0]:b[2]]), f'box failure in {f}'


def autosplit(path=DATASETS_DIR / 'coco128/images', weights=(0.9, 0.1, 0.0), annotated_only=False):
    """ Autosplit a dataset into train/val/test splits and save path/autosplit_*.txt files
    Usage: from utils.dataloaders import *; autosplit()
    Arguments
        path:            Path to images directory
        weights:         Train, val, test weights (list, tuple)
        annotated_only:  Only use images with an annotated txt file
    """
    path = Path(path)  # images dir
    files = sorted(x for x in path.rglob('*.*') if x.suffix[1:].lower() in IMG_FORMATS)  # image files only
    n = len(files)  # number of files
    random.seed(0)  # for reproducibility
    indices = random.choices([0, 1, 2], weights=weights, k=n)  # assign each image to a split

    txt = ['autosplit_train.txt', 'autosplit_val.txt', 'autosplit_test.txt']  # 3 txt files
    [(path.parent / x).unlink(missing_ok=True) for x in txt]  # remove existing

    print(f'Autosplitting images from {path}' + ', using *.txt labeled images only' * annotated_only)
    for i, img in tqdm(zip(indices, files), total=n):
        if not annotated_only or Path(img2label_paths([str(img)])[0]).exists():  # check label
            with open(path.parent / txt[i], 'a') as f:
                f.write(f'./{img.relative_to(path.parent).as_posix()}' + '\n')  # add image to txt file


def verify_image_label(args):
    # Verify one image-label pair
    im_file, lb_file, prefix = args
    nm, nf, ne, nc, msg, segments = 0, 0, 0, 0, '', []  # number (missing, found, empty, corrupt), message, segments
    try:
        # verify images
        im = Image.open(im_file)
        im.verify()  # PIL verify
        shape = exif_size(im)  # image size
        assert (shape[0] > 9) & (shape[1] > 9), f'image size {shape} <10 pixels'
        assert im.format.lower() in IMG_FORMATS, f'invalid image format {im.format}'
        if im.format.lower() in ('jpg', 'jpeg'):
            with open(im_file, 'rb') as f:
                f.seek(-2, 2)
                if f.read() != b'\xff\xd9':  # corrupt JPEG
                    ImageOps.exif_transpose(Image.open(im_file)).save(im_file, 'JPEG', subsampling=0, quality=100)
                    msg = f'{prefix}WARNING: {im_file}: corrupt JPEG restored and saved'

        # verify labels
        if os.path.isfile(lb_file):
            nf = 1  # label found
            with open(lb_file) as f:
                lb = [x.split() for x in f.read().strip().splitlines() if len(x)]
                if any(len(x) > 6 for x in lb):  # is segment
                    classes = np.array([x[0] for x in lb], dtype=np.float32)
                    segments = [np.array(x[1:], dtype=np.float32).reshape(-1, 2) for x in lb]  # (cls, xy1...)
                    lb = np.concatenate((classes.reshape(-1, 1), segments2boxes(segments)), 1)  # (cls, xywh)
                lb = np.array(lb, dtype=np.float32)
            nl = len(lb)
            if nl:
                assert lb.shape[1] == 5, f'labels require 5 columns, {lb.shape[1]} columns detected'
                assert (lb >= 0).all(), f'negative label values {lb[lb < 0]}'
                assert (lb[:, 1:] <= 1).all(), f'non-normalized or out of bounds coordinates {lb[:, 1:][lb[:, 1:] > 1]}'
                _, i = np.unique(lb, axis=0, return_index=True)
                if len(i) < nl:  # duplicate row check
                    lb = lb[i]  # remove duplicates
                    if segments:
                        segments = segments[i]
                    msg = f'{prefix}WARNING: {im_file}: {nl - len(i)} duplicate labels removed'
            else:
                ne = 1  # label empty
                lb = np.zeros((0, 5), dtype=np.float32)
        else:
            nm = 1  # label missing
            lb = np.zeros((0, 5), dtype=np.float32)
        return im_file, lb, shape, segments, nm, nf, ne, nc, msg
    except Exception as e:
        nc = 1
        msg = f'{prefix}WARNING: {im_file}: ignoring corrupt image/label: {e}'
        return [None, None, None, None, nm, nf, ne, nc, msg]


class HUBDatasetStats():
    """ Return dataset statistics dictionary with images and instances counts per split per class
    To run in parent directory: export PYTHONPATH="$PWD/yolov5"
    Usage1: from utils.dataloaders import *; HUBDatasetStats('coco128.yaml', autodownload=True)
    Usage2: from utils.dataloaders import *; HUBDatasetStats('path/to/coco128_with_yaml.zip')
    Arguments
        path:           Path to data.yaml or data.zip (with data.yaml inside data.zip)
        autodownload:   Attempt to download dataset if not found locally
    """

    def __init__(self, path='coco128.yaml', autodownload=False):
        # Initialize class
        zipped, data_dir, yaml_path = self._unzip(Path(path))
        try:
            with open(check_yaml(yaml_path), errors='ignore') as f:
                data = yaml.safe_load(f)  # data dict
                if zipped:
                    data['path'] = data_dir
        except Exception as e:
            raise Exception("error/HUB/dataset_stats/yaml_load") from e

        check_dataset(data, autodownload)  # download dataset if missing
        self.hub_dir = Path(data['path'] + '-hub')
        self.im_dir = self.hub_dir / 'images'
        self.im_dir.mkdir(parents=True, exist_ok=True)  # makes /images
        self.stats = {'nc': data['nc'], 'names': data['names']}  # statistics dictionary
        self.data = data

    @staticmethod
    def _find_yaml(dir):
        # Return data.yaml file
        files = list(dir.glob('*.yaml')) or list(dir.rglob('*.yaml'))  # try root level first and then recursive
        assert files, f'No *.yaml file found in {dir}'
        if len(files) > 1:
            files = [f for f in files if f.stem == dir.stem]  # prefer *.yaml files that match dir name
            assert files, f'Multiple *.yaml files found in {dir}, only 1 *.yaml file allowed'
        assert len(files) == 1, f'Multiple *.yaml files found: {files}, only 1 *.yaml file allowed in {dir}'
        return files[0]

    def _unzip(self, path):
        # Unzip data.zip
        if not str(path).endswith('.zip'):  # path is data.yaml
            return False, None, path
        assert Path(path).is_file(), f'Error unzipping {path}, file not found'
        ZipFile(path).extractall(path=path.parent)  # unzip
        dir = path.with_suffix('')  # dataset directory == zip name
        assert dir.is_dir(), f'Error unzipping {path}, {dir} not found. path/to/abc.zip MUST unzip to path/to/abc/'
        return True, str(dir), self._find_yaml(dir)  # zipped, data_dir, yaml_path

    def _hub_ops(self, f, max_dim=1920):
        # HUB ops for 1 image 'f': resize and save at reduced quality in /dataset-hub for web/app viewing
        f_new = self.im_dir / Path(f).name  # dataset-hub image filename
        try:  # use PIL
            im = Image.open(f)
            r = max_dim / max(im.height, im.width)  # ratio
            if r < 1.0:  # image too large
                im = im.resize((int(im.width * r), int(im.height * r)))
            im.save(f_new, 'JPEG', quality=50, optimize=True)  # save
        except Exception as e:  # use OpenCV
            print(f'WARNING: HUB ops PIL failure {f}: {e}')
            im = cv2.imread(f)
            im_height, im_width = im.shape[:2]
            r = max_dim / max(im_height, im_width)  # ratio
            if r < 1.0:  # image too large
                im = cv2.resize(im, (int(im_width * r), int(im_height * r)), interpolation=cv2.INTER_AREA)
            cv2.imwrite(str(f_new), im)

    def get_json(self, save=False, verbose=False):
        # Return dataset JSON for Ultralytics HUB
        def _round(labels):
            # Update labels to integer class and 6 decimal place floats
            return [[int(c), *(round(x, 4) for x in points)] for c, *points in labels]

        for split in 'train', 'val', 'test':
            if self.data.get(split) is None:
                self.stats[split] = None  # i.e. no test set
                continue
            dataset = LoadImagesAndLabels(self.data[split])  # load dataset
            x = np.array([
                np.bincount(label[:, 0].astype(int), minlength=self.data['nc'])
                for label in tqdm(dataset.labels, total=dataset.n, desc='Statistics')])  # shape(128x80)
            self.stats[split] = {
                'instance_stats': {
                    'total': int(x.sum()),
                    'per_class': x.sum(0).tolist()},
                'image_stats': {
                    'total': dataset.n,
                    'unlabelled': int(np.all(x == 0, 1).sum()),
                    'per_class': (x > 0).sum(0).tolist()},
                'labels': [{
                    str(Path(k).name): _round(v.tolist())} for k, v in zip(dataset.im_files, dataset.labels)]}

        # Save, print and return
        if save:
            stats_path = self.hub_dir / 'stats.json'
            print(f'Saving {stats_path.resolve()}...')
            with open(stats_path, 'w') as f:
                json.dump(self.stats, f)  # save stats.json
        if verbose:
            print(json.dumps(self.stats, indent=2, sort_keys=False))
        return self.stats

    def process_images(self):
        # Compress images for Ultralytics HUB
        for split in 'train', 'val', 'test':
            if self.data.get(split) is None:
                continue
            dataset = LoadImagesAndLabels(self.data[split])  # load dataset
            desc = f'{split} images'
            for _ in tqdm(ThreadPool(NUM_THREADS).imap(self._hub_ops, dataset.im_files), total=dataset.n, desc=desc):
                pass
<<<<<<< HEAD

    # Profile
    stats_path = hub_dir / 'stats.json'
    if profile:
        for _ in range(1):
            file = stats_path.with_suffix('.npy')
            t1 = time.time()
            np.save(file, stats)
            t2 = time.time()
            x = np.load(file, allow_pickle=True)
            print(f'stats.npy times: {time.time() - t2:.3f}s read, {t2 - t1:.3f}s write')

            file = stats_path.with_suffix('.json')
            t1 = time.time()
            with open(file, 'w') as f:
                json.dump(stats, f)  # save stats *.json
            t2 = time.time()
            with open(file) as f:
                x = json.load(f)  # load hyps dict
            print(f'stats.json times: {time.time() - t2:.3f}s read, {t2 - t1:.3f}s write')

    # Save, print and return
    if hub:
        print(f'Saving {stats_path.resolve()}...')
        with open(stats_path, 'w') as f:
            json.dump(stats, f)  # save stats.json
    if verbose:
        print(json.dumps(stats, indent=2, sort_keys=False))
    return stats

#*********************************************************************************************************************#
#*********************************************************************************************************************#
#*********************************************************************************************************************#

class InfiniteSeqDataLoader(dataloader.DataLoader):
    """ 
    Dataloader that reuses workers.
    Uses same syntax as vanilla DataLoader.
    Loads batches from dataset.
    """

    def __init__(self, *args, **kwargs):
        super().__init__(*args, **kwargs)
        object.__setattr__(self, 'batch_sampler', _RepeatSeqSampler(self.batch_sampler))
        self.iterator = super().__iter__()

    def __len__(self):
        return len(self.batch_sampler.sampler)

    def __iter__(self):
        for _ in range(len(self)):
            yield next(self.iterator)


class _RepeatSeqSampler:
    """ Sampler that repeats forever

    Args:
        sampler (Sampler): Tells data loader how to sample data
    """

    def __init__(self, sampler):
        self.sampler = sampler # RandomSampler

    def __iter__(self):
        while True:
            yield from iter(self.sampler)


def create_sequence_idxs(nt, 
                         index):
    """
    Creates a list of sequence indexes. Can be overlapping.
    Probability of overlapping sequences increases with smaller datasets.
    """
    return list(range(index, index+nt))


class LoadSeqAndLabels(LoadImagesAndLabels):
    """
    Data loader: loads sequential video frames
    """
    cache_version = 0.6  # dataset labels *.cache version
    rand_interp_methods = [cv2.INTER_NEAREST, cv2.INTER_LINEAR, cv2.INTER_CUBIC, cv2.INTER_AREA, cv2.INTER_LANCZOS4]

    def __init__(self,
                 path,
                 img_size=640,
                 batch_size=16,
                 nt=1,
                 seq_batch=False,
                 augment=False,
                 hyp=None,
                 rect=False,
                 cache_images=False,
                 single_cls=False,
                 stride=32,
                 pad=0.0,
                 image_weights=False,
                 prefix=''):
        super().__init__(path,
                        img_size,
                        batch_size,
                        nt,
                        seq_batch,
                        augment,
                        hyp,
                        rect,
                        False,
                        cache_images,
                        single_cls,
                        stride,
                        pad,
                        prefix)
        if self.mosaic:
            LOGGER.warning('WARNING: mosaic data augmentation is not yet supported for videos')
        self.mosaic = False
        self.nt = nt
        self.epoch = 0
        self.batch_idx = 0
        self.seq_batch = seq_batch
        self.batch_size = batch_size
        
        self.start_indices = [np.random.randint(0, self.n - nt) for _ in range(batch_size)]
        self.max_val = len(self.im_files)-self.nt


    def next_batch(self):
        """
        Update indices for next batch by incrementing.
        """
        if self.seq_batch:
            self.start_indices = [(idx + 1) % self.n for idx in self.start_indices]

    def next_epoch(self):
        """
        Reset batch indices to new, random values.
        """
        self.start_indices = \
            [np.random.randint(0, len(self.im_files) - self.nt) for _ in range(self.batch_size)]

    def __len__(self):
        return self.max_val

    def __getitem__(self, index):
        """
        Returns a sequence of images starting with the given index.
        To prevent overflow indices, they're clamped to a maximum of the dataset length.
            - s_imgs -> list of tensors
            - s_labels -> list of tensors
            - s_shapes -> list of ints
        """
        if not self.seq_batch:
            index = index if index <= self.max_val else self.max_val
            index = self.indices[index]  # linear, shuffled, or image_weights
            self.start_indices = create_sequence_idxs(self.nt, index) # array of indices
        else:
            mod = index % self.batch_size
            if mod == 0 and index != 0:
                self.next_batch()
            index = self.start_indices[mod]

        hyp = self.hyp
        mosaic = self.mosaic and random.random() < hyp['mosaic']
        s_imgs = []
        s_labels = []
        s_shapes = []
        s_paths = self.im_files[index:index+self.nt]
        max_nl = 0

        for ii in range(index, index + self.nt):
            if mosaic:
                # Load mosaic
                img, labels = self.load_mosaic(ii)
                shapes = None

                # MixUp augmentation
                if random.random() < hyp['mixup']:
                    img, labels = mixup(img, labels, *self.load_mosaic(random.randint(0, self.n - 1)))

            else:
                # Load image
                img, (h0, w0), (h, w) = self.load_image(ii)

                # Letterbox
                shape = self.batch_shapes[self.batch[index]] if self.rect else self.img_size  # final letterboxed shape
                img, ratio, pad = letterbox(img, shape, auto=False, scaleup=self.augment)
                shapes = (h0, w0), ((h / h0, w / w0), pad)  # for COCO mAP rescaling

                labels = self.labels[index].copy()
                if labels.size:  # normalized xywh to pixel xyxy format
                    labels[:, 1:] = xywhn2xyxy(labels[:, 1:], ratio[0] * w, ratio[1] * h, padw=pad[0], padh=pad[1])

                if self.augment:
                    img, labels = random_perspective(img,
                                                    labels,
                                                    degrees=hyp['degrees'],
                                                    translate=hyp['translate'],
                                                    scale=hyp['scale'],
                                                    shear=hyp['shear'],
                                                    perspective=hyp['perspective'])

            nl = len(labels)  # number of labels
            if nl:
                if nl > max_nl: max_nl = nl
                labels[:, 1:5] = xyxy2xywhn(labels[:, 1:5], w=img.shape[1], h=img.shape[0], clip=True, eps=1E-3)

            if self.augment:
                # Albumentations
                img, labels = self.albumentations(img, labels)
                nl = len(labels)  # update after albumentations

                # HSV color-space
                augment_hsv(img, hgain=hyp['hsv_h'], sgain=hyp['hsv_s'], vgain=hyp['hsv_v'])

                # Flip up-down
                if random.random() < hyp['flipud']:
                    img = np.flipud(img)
                    if nl:
                        labels[:, 2] = 1 - labels[:, 2]

                # Flip left-right
                if random.random() < hyp['fliplr']:
                    img = np.fliplr(img)
                    if nl:
                        labels[:, 1] = 1 - labels[:, 1]

                # Cutouts
                # labels = cutout(img, labels, p=0.5)
                # nl = len(labels)  # update after cutout

            labels_out = torch.zeros((nl, 6))
            if nl:
                labels_out[:, 1:] = torch.from_numpy(labels)

            # Convert
            img = img.transpose((2, 0, 1))[::-1]  # HWC to CHW, BGR to RGB
            img = np.ascontiguousarray(img)

            s_imgs.append(torch.from_numpy(img))
            s_labels.append(labels_out)
            s_shapes.append(shapes)

        # Flattening list structure
        if self.nt == 1:
            s_imgs, s_labels, s_paths, s_shapes = s_imgs[0], s_labels[0], s_paths[0], s_shapes[0]

        return s_imgs, s_labels, s_paths, s_shapes

    @staticmethod
    def collate_fn(batch): 
        b_ims, b_labels, paths, shapes = zip(*batch) 
        i_out, l_out = [], [] 
        for i, s_labels in enumerate(b_labels):                      
            for ii, lb in enumerate(s_labels):                     
                lb[:, 0] = ii # add target image index for build_targets()
            l_out.append(torch.cat(s_labels, 0)) # collate seq
            i_out.append(torch.stack(b_ims[i], 0)) # seq. of images

        return torch.stack(i_out, 0), torch.cat(l_out, 0), paths, shapes # collate batch

=======
        print(f'Done. All images saved to {self.im_dir}')
        return self.im_dir
>>>>>>> 2e57b841
<|MERGE_RESOLUTION|>--- conflicted
+++ resolved
@@ -151,25 +151,15 @@
     nd = torch.cuda.device_count()  # number of CUDA devices
     nw = min([os.cpu_count() // max(nd, 1), batch_size if batch_size > 1 else 0, workers])  # number of workers
     sampler = None if rank == -1 else distributed.DistributedSampler(dataset, shuffle=shuffle)
-<<<<<<< HEAD
-=======
-    loader = DataLoader if image_weights else InfiniteDataLoader  # only DataLoader allows for attribute updates
     generator = torch.Generator()
     generator.manual_seed(0)
->>>>>>> 2e57b841
     return loader(dataset,
                   batch_size=batch_size,
                   shuffle=shuffle and sampler is None,
                   num_workers=nw,
                   sampler=sampler,
                   pin_memory=True,
-<<<<<<< HEAD
                   collate_fn=col_fn), dataset
-=======
-                  collate_fn=LoadImagesAndLabels.collate_fn4 if quad else LoadImagesAndLabels.collate_fn,
-                  worker_init_fn=seed_worker,
-                  generator=generator), dataset
->>>>>>> 2e57b841
 
 
 class InfiniteDataLoader(dataloader.DataLoader):
@@ -1114,36 +1104,8 @@
             desc = f'{split} images'
             for _ in tqdm(ThreadPool(NUM_THREADS).imap(self._hub_ops, dataset.im_files), total=dataset.n, desc=desc):
                 pass
-<<<<<<< HEAD
-
-    # Profile
-    stats_path = hub_dir / 'stats.json'
-    if profile:
-        for _ in range(1):
-            file = stats_path.with_suffix('.npy')
-            t1 = time.time()
-            np.save(file, stats)
-            t2 = time.time()
-            x = np.load(file, allow_pickle=True)
-            print(f'stats.npy times: {time.time() - t2:.3f}s read, {t2 - t1:.3f}s write')
-
-            file = stats_path.with_suffix('.json')
-            t1 = time.time()
-            with open(file, 'w') as f:
-                json.dump(stats, f)  # save stats *.json
-            t2 = time.time()
-            with open(file) as f:
-                x = json.load(f)  # load hyps dict
-            print(f'stats.json times: {time.time() - t2:.3f}s read, {t2 - t1:.3f}s write')
-
-    # Save, print and return
-    if hub:
-        print(f'Saving {stats_path.resolve()}...')
-        with open(stats_path, 'w') as f:
-            json.dump(stats, f)  # save stats.json
-    if verbose:
-        print(json.dumps(stats, indent=2, sort_keys=False))
-    return stats
+        print(f'Done. All images saved to {self.im_dir}')
+        return self.im_dir
 
 #*********************************************************************************************************************#
 #*********************************************************************************************************************#
@@ -1376,7 +1338,3 @@
 
         return torch.stack(i_out, 0), torch.cat(l_out, 0), paths, shapes # collate batch
 
-=======
-        print(f'Done. All images saved to {self.im_dir}')
-        return self.im_dir
->>>>>>> 2e57b841
