--- conflicted
+++ resolved
@@ -1,16 +1,4 @@
 {
-<<<<<<< HEAD
-  "cells": [
-    {
-      "cell_type": "markdown",
-      "metadata": {
-        "colab_type": "text",
-        "id": "view-in-github"
-      },
-      "source": [
-        "<a href=\"https://colab.research.google.com/github/ultralytics/yolov5/blob/colab/tutorial.ipynb\" target=\"_parent\"><img src=\"https://colab.research.google.com/assets/colab-badge.svg\" alt=\"Open In Colab\"/></a>"
-      ]
-=======
   "nbformat": 4,
   "nbformat_minor": 0,
   "metadata": {
@@ -21,120 +9,11 @@
       "machine_shape": "hm",
       "toc_visible": true,
       "include_colab_link": true
->>>>>>> 2e57b841
-    },
-    {
-      "cell_type": "markdown",
-      "metadata": {
-        "id": "t6MPjfT5NrKQ"
-      },
-      "source": [
-        "<a align=\"left\" href=\"https://ultralytics.com/yolov5\" target=\"_blank\">\n",
-        "<img width=\"1024\", src=\"https://user-images.githubusercontent.com/26833433/125273437-35b3fc00-e30d-11eb-9079-46f313325424.png\"></a>\n",
-        "\n",
-        "This is the **official YOLOv5 🚀 notebook** by **Ultralytics**, and is freely available for redistribution under the [GPL-3.0 license](https://choosealicense.com/licenses/gpl-3.0/). \n",
-        "For more information please visit https://github.com/ultralytics/yolov5 and https://ultralytics.com. Thank you!"
-      ]
-    },
-<<<<<<< HEAD
-    {
-      "cell_type": "markdown",
-      "metadata": {
-        "id": "7mGmQbAO5pQb"
-      },
-      "source": [
-        "# Setup\n",
-        "\n",
-        "Clone repo, install dependencies and check PyTorch and GPU."
-      ]
-    },
-    {
-      "cell_type": "code",
-      "execution_count": 1,
-      "metadata": {
-        "colab": {
-          "base_uri": "https://localhost:8080/"
-        },
-        "id": "wbvMlHd_QwMG",
-        "outputId": "ebf225bd-e109-4dbd-8561-3b15514ca47c"
-      },
-      "outputs": [
-        {
-          "name": "stderr",
-          "output_type": "stream",
-          "text": [
-            "YOLOv5 🚀 v6.1-174-gc4cb7c6 torch 1.11.0+cu113 CUDA:0 (Tesla V100-SXM2-16GB, 16160MiB)\n"
-          ]
-        },
-        {
-          "name": "stdout",
-          "output_type": "stream",
-          "text": [
-            "Setup complete ✅ (8 CPUs, 51.0 GB RAM, 38.2/166.8 GB disk)\n"
-          ]
-        }
-      ],
-      "source": [
-        "!git clone https://github.com/ultralytics/yolov5  # clone\n",
-        "%cd yolov5\n",
-        "%pip install -qr requirements.txt  # install\n",
-        "\n",
-        "import torch\n",
-        "import utils\n",
-        "display = utils.notebook_init()  # checks"
-      ]
-    },
-    {
-      "cell_type": "markdown",
-      "metadata": {
-        "id": "4JnkELT0cIJg"
-      },
-      "source": [
-        "# 1. Inference\n",
-        "\n",
-        "`detect.py` runs YOLOv5 inference on a variety of sources, downloading models automatically from the [latest YOLOv5 release](https://github.com/ultralytics/yolov5/releases), and saving results to `runs/detect`. Example inference sources are:\n",
-        "\n",
-        "```shell\n",
-        "python detect.py --source 0  # webcam\n",
-        "                          img.jpg  # image \n",
-        "                          vid.mp4  # video\n",
-        "                          path/  # directory\n",
-        "                          path/*.jpg  # glob\n",
-        "                          'https://youtu.be/Zgi9g1ksQHc'  # YouTube\n",
-        "                          'rtsp://example.com/media.mp4'  # RTSP, RTMP, HTTP stream\n",
-        "```"
-      ]
-    },
-    {
-      "cell_type": "code",
-      "execution_count": 1,
-      "metadata": {
-        "colab": {
-          "base_uri": "https://localhost:8080/"
-        },
-        "id": "zR9ZbuQCH7FX",
-        "outputId": "2f43338d-f533-4277-ef9f-b37b565e2702"
-      },
-      "outputs": [
-        {
-          "name": "stdout",
-          "output_type": "stream",
-          "text": [
-            "  File \"detect.py\", line 1\n",
-            "SyntaxError: Non-ASCII character '\\xf0' in file detect.py on line 1, but no encoding declared; see http://python.org/dev/peps/pep-0263/ for details\n"
-          ]
-        },
-        {
-          "ename": "AttributeError",
-          "evalue": "'function' object has no attribute 'Image'",
-          "output_type": "error",
-          "traceback": [
-            "\u001b[0;31m---------------------------------------------------------------------------\u001b[0m",
-            "\u001b[0;31mAttributeError\u001b[0m                            Traceback (most recent call last)",
-            "\u001b[0;32m/tmp/ipykernel_14125/642065140.py\u001b[0m in \u001b[0;36m<module>\u001b[0;34m\u001b[0m\n\u001b[1;32m      1\u001b[0m \u001b[0mget_ipython\u001b[0m\u001b[0;34m(\u001b[0m\u001b[0;34m)\u001b[0m\u001b[0;34m.\u001b[0m\u001b[0msystem\u001b[0m\u001b[0;34m(\u001b[0m\u001b[0;34m'python detect.py --weights yolov5s.pt --img 640 --conf 0.25 --source data/images'\u001b[0m\u001b[0;34m)\u001b[0m\u001b[0;34m\u001b[0m\u001b[0;34m\u001b[0m\u001b[0m\n\u001b[0;32m----> 2\u001b[0;31m \u001b[0mdisplay\u001b[0m\u001b[0;34m.\u001b[0m\u001b[0mImage\u001b[0m\u001b[0;34m(\u001b[0m\u001b[0mfilename\u001b[0m\u001b[0;34m=\u001b[0m\u001b[0;34m'runs/detect/exp/zidane.jpg'\u001b[0m\u001b[0;34m,\u001b[0m \u001b[0mwidth\u001b[0m\u001b[0;34m=\u001b[0m\u001b[0;36m600\u001b[0m\u001b[0;34m)\u001b[0m\u001b[0;34m\u001b[0m\u001b[0;34m\u001b[0m\u001b[0m\n\u001b[0m",
-            "\u001b[0;31mAttributeError\u001b[0m: 'function' object has no attribute 'Image'"
-          ]
-=======
+    },
+    "kernelspec": {
+      "name": "python3",
+      "display_name": "Python 3"
+    },
     "accelerator": "GPU",
     "widgets": {
       "application/vnd.jupyter.widget-state+json": {
@@ -479,26 +358,19 @@
             "_view_name": "StyleView",
             "description_width": ""
           }
->>>>>>> 2e57b841
         }
-      ],
-      "source": [
-        "!python detect.py --weights yolov5s.pt --img 640 --conf 0.25 --source data/images\n",
-        "display.Image(filename='runs/detect/exp/zidane.jpg', width=600)"
-      ]
-    },
-    {
-      "cell_type": "markdown",
-      "metadata": {
-        "id": "hkAzDWJ7cWTr"
-      },
-      "source": [
-<<<<<<< HEAD
-        "&nbsp;&nbsp;&nbsp;&nbsp;&nbsp;&nbsp;&nbsp;&nbsp;\n",
-        "<img align=\"left\" src=\"https://user-images.githubusercontent.com/26833433/127574988-6a558aa1-d268-44b9-bf6b-62d4c605cc72.jpg\" width=\"600\">"
-=======
+      }
+    }
+  },
+  "cells": [
+    {
+      "cell_type": "markdown",
+      "metadata": {
+        "id": "view-in-github",
+        "colab_type": "text"
+      },
+      "source": [
         "<a href=\"https://colab.research.google.com/github/ultralytics/yolov5/blob/master/tutorial.ipynb\" target=\"_parent\"><img src=\"https://colab.research.google.com/assets/colab-badge.svg\" alt=\"Open In Colab\"/></a>"
->>>>>>> 2e57b841
       ]
     },
     {
@@ -523,7 +395,6 @@
     },
     {
       "cell_type": "code",
-      "execution_count": 3,
       "metadata": {
         "colab": {
           "base_uri": "https://localhost:8080/",
@@ -542,27 +413,6 @@
             "e0fc1d6eb478469c9098aa9518d7b358"
           ]
         },
-<<<<<<< HEAD
-        "id": "WQPtK1QYVaD_",
-        "outputId": "26f3c005-cc13-4b7c-8523-844b56a0b0e3"
-      },
-      "outputs": [
-        {
-          "data": {
-            "application/vnd.jupyter.widget-view+json": {
-              "model_id": "d90eeb56398f458086e3b2b41dbd9fec",
-              "version_major": 2,
-              "version_minor": 0
-            },
-            "text/plain": [
-              "  0%|          | 0.00/780M [00:00<?, ?B/s]"
-            ]
-          },
-          "metadata": {},
-          "output_type": "display_data"
-        }
-      ],
-=======
         "outputId": "185d0979-edcd-4860-e6fb-b8a27dbf5096"
       },
       "source": [
@@ -701,13 +551,10 @@
         },
         "outputId": "a9004b06-37a6-41ed-a1f2-ac956f3963b3"
       },
->>>>>>> 2e57b841
       "source": [
         "# Download COCO val\n",
         "torch.hub.download_url_to_file('https://ultralytics.com/assets/coco2017val.zip', 'tmp.zip')\n",
         "!unzip -q tmp.zip -d ../datasets && rm tmp.zip"
-<<<<<<< HEAD
-=======
       ],
       "execution_count": null,
       "outputs": [
@@ -725,7 +572,6 @@
           },
           "metadata": {}
         }
->>>>>>> 2e57b841
       ]
     },
     {
@@ -735,11 +581,6 @@
         "colab": {
           "base_uri": "https://localhost:8080/"
         },
-<<<<<<< HEAD
-        "id": "X58w8JLpMnjH",
-        "outputId": "c73097d6-02a8-43af-9962-ba6500b793ff"
-      },
-=======
         "outputId": "c0f29758-4ec8-4def-893d-0efd6ed5b7f4"
       },
       "source": [
@@ -747,7 +588,6 @@
         "!python val.py --weights yolov5x.pt --data coco.yaml --img 640 --iou 0.65 --half"
       ],
       "execution_count": null,
->>>>>>> 2e57b841
       "outputs": [
         {
           "name": "stdout",
@@ -884,13 +724,12 @@
         "# Tensorboard  (optional)\n",
         "%load_ext tensorboard\n",
         "%tensorboard --logdir runs/train"
-      ]
-    },
-    {
-      "cell_type": "code",
-<<<<<<< HEAD
-      "execution_count": null,
-=======
+      ],
+      "execution_count": null,
+      "outputs": []
+    },
+    {
+      "cell_type": "code",
       "source": [
         "# ClearML  (optional)\n",
         "%pip install -q clearml\n",
@@ -904,7 +743,6 @@
     },
     {
       "cell_type": "code",
->>>>>>> 2e57b841
       "metadata": {
         "id": "2fLAV42oNb7M"
       },
@@ -923,11 +761,6 @@
         "colab": {
           "base_uri": "https://localhost:8080/"
         },
-<<<<<<< HEAD
-        "id": "1NcFxRcFdJ_O",
-        "outputId": "6735ae8b-fd75-4ecd-9d32-71d1881e2481"
-      },
-=======
         "outputId": "bce1b4bd-1a14-4c07-aebd-6c11e91ad24b"
       },
       "source": [
@@ -935,7 +768,6 @@
         "!python train.py --img 640 --batch 16 --epochs 3 --data coco128.yaml --weights yolov5s.pt --cache"
       ],
       "execution_count": null,
->>>>>>> 2e57b841
       "outputs": [
         {
           "name": "stdout",
@@ -1261,14 +1093,6 @@
         "    python val.py --imgsz 64 --batch 32 --weights $w.pt --device $d  # val\n",
         "    python detect.py --imgsz 64 --weights $w.pt --device $d  # detect\n",
         "  done\n",
-<<<<<<< HEAD
-        "  python hubconf.py  # hub\n",
-        "  python models/yolo.py --cfg $m.yaml  # build PyTorch model\n",
-        "  python models/tf.py --weights $m.pt  # build TensorFlow model\n",
-        "  python export.py --img 64 --batch 1 --weights $m.pt --include torchscript onnx  # export\n",
-        "done"
-      ]
-=======
         "done\n",
         "python hubconf.py --model $m  # hub\n",
         "python models/tf.py --weights $m.pt  # build TF model\n",
@@ -1277,7 +1101,6 @@
       ],
       "execution_count": null,
       "outputs": []
->>>>>>> 2e57b841
     },
     {
       "cell_type": "code",
@@ -1331,393 +1154,11 @@
       "source": [
         "# TensorRT \n",
         "!pip install -U nvidia-tensorrt --index-url https://pypi.ngc.nvidia.com  # install\n",
-<<<<<<< HEAD
-        "!python export.py --weights yolov5s.pt --include engine --imgsz 640 640 --device 0  # export\n",
-        "!python detect.py --weights yolov5s.engine --imgsz 640 640 --device 0  # inference"
-      ]
-=======
         "!python export.py --weights yolov5s.pt --include engine --imgsz 640 --device 0  # export\n",
         "!python detect.py --weights yolov5s.engine --imgsz 640 --device 0  # inference"
       ],
       "execution_count": null,
       "outputs": []
->>>>>>> 2e57b841
-    }
-  ],
-  "metadata": {
-    "accelerator": "GPU",
-    "colab": {
-      "collapsed_sections": [],
-      "include_colab_link": true,
-      "machine_shape": "hm",
-      "name": "YOLOv5 Tutorial",
-      "provenance": []
-    },
-    "interpreter": {
-      "hash": "31f2aee4e71d21fbe5cf8b01ff0e069b9275f58929596ceb00d14d90e3e16cd6"
-    },
-    "kernelspec": {
-      "display_name": "Python 3.8.10 64-bit",
-      "language": "python",
-      "name": "python3"
-    },
-    "language_info": {
-      "codemirror_mode": {
-        "name": "ipython",
-        "version": 3
-      },
-      "file_extension": ".py",
-      "mimetype": "text/x-python",
-      "name": "python",
-      "nbconvert_exporter": "python",
-      "pygments_lexer": "ipython3",
-      "version": "3.8.10"
-    },
-    "widgets": {
-      "application/vnd.jupyter.widget-state+json": {
-        "11415bab172a4904b73e29ff60f6fce1": {
-          "model_module": "@jupyter-widgets/controls",
-          "model_module_version": "1.5.0",
-          "model_name": "ProgressStyleModel",
-          "state": {
-            "_model_module": "@jupyter-widgets/controls",
-            "_model_module_version": "1.5.0",
-            "_model_name": "ProgressStyleModel",
-            "_view_count": null,
-            "_view_module": "@jupyter-widgets/base",
-            "_view_module_version": "1.2.0",
-            "_view_name": "StyleView",
-            "bar_color": null,
-            "description_width": ""
-          }
-        },
-        "3cef138c5f7743858bb0f87b65dd3c76": {
-          "model_module": "@jupyter-widgets/controls",
-          "model_module_version": "1.5.0",
-          "model_name": "DescriptionStyleModel",
-          "state": {
-            "_model_module": "@jupyter-widgets/controls",
-            "_model_module_version": "1.5.0",
-            "_model_name": "DescriptionStyleModel",
-            "_view_count": null,
-            "_view_module": "@jupyter-widgets/base",
-            "_view_module_version": "1.2.0",
-            "_view_name": "StyleView",
-            "description_width": ""
-          }
-        },
-        "520e5b7e80eb450188261cffbc574d25": {
-          "model_module": "@jupyter-widgets/base",
-          "model_module_version": "1.2.0",
-          "model_name": "LayoutModel",
-          "state": {
-            "_model_module": "@jupyter-widgets/base",
-            "_model_module_version": "1.2.0",
-            "_model_name": "LayoutModel",
-            "_view_count": null,
-            "_view_module": "@jupyter-widgets/base",
-            "_view_module_version": "1.2.0",
-            "_view_name": "LayoutView",
-            "align_content": null,
-            "align_items": null,
-            "align_self": null,
-            "border": null,
-            "bottom": null,
-            "display": null,
-            "flex": null,
-            "flex_flow": null,
-            "grid_area": null,
-            "grid_auto_columns": null,
-            "grid_auto_flow": null,
-            "grid_auto_rows": null,
-            "grid_column": null,
-            "grid_gap": null,
-            "grid_row": null,
-            "grid_template_areas": null,
-            "grid_template_columns": null,
-            "grid_template_rows": null,
-            "height": null,
-            "justify_content": null,
-            "justify_items": null,
-            "left": null,
-            "margin": null,
-            "max_height": null,
-            "max_width": null,
-            "min_height": null,
-            "min_width": null,
-            "object_fit": null,
-            "object_position": null,
-            "order": null,
-            "overflow": null,
-            "overflow_x": null,
-            "overflow_y": null,
-            "padding": null,
-            "right": null,
-            "top": null,
-            "visibility": null,
-            "width": null
-          }
-        },
-        "5dd95d3eda8b49f7910620edcdcbdcdc": {
-          "model_module": "@jupyter-widgets/base",
-          "model_module_version": "1.2.0",
-          "model_name": "LayoutModel",
-          "state": {
-            "_model_module": "@jupyter-widgets/base",
-            "_model_module_version": "1.2.0",
-            "_model_name": "LayoutModel",
-            "_view_count": null,
-            "_view_module": "@jupyter-widgets/base",
-            "_view_module_version": "1.2.0",
-            "_view_name": "LayoutView",
-            "align_content": null,
-            "align_items": null,
-            "align_self": null,
-            "border": null,
-            "bottom": null,
-            "display": null,
-            "flex": null,
-            "flex_flow": null,
-            "grid_area": null,
-            "grid_auto_columns": null,
-            "grid_auto_flow": null,
-            "grid_auto_rows": null,
-            "grid_column": null,
-            "grid_gap": null,
-            "grid_row": null,
-            "grid_template_areas": null,
-            "grid_template_columns": null,
-            "grid_template_rows": null,
-            "height": null,
-            "justify_content": null,
-            "justify_items": null,
-            "left": null,
-            "margin": null,
-            "max_height": null,
-            "max_width": null,
-            "min_height": null,
-            "min_width": null,
-            "object_fit": null,
-            "object_position": null,
-            "order": null,
-            "overflow": null,
-            "overflow_x": null,
-            "overflow_y": null,
-            "padding": null,
-            "right": null,
-            "top": null,
-            "visibility": null,
-            "width": null
-          }
-        },
-        "8c2d91f564de45f8a403386eeeccac27": {
-          "model_module": "@jupyter-widgets/controls",
-          "model_module_version": "1.5.0",
-          "model_name": "HTMLModel",
-          "state": {
-            "_dom_classes": [],
-            "_model_module": "@jupyter-widgets/controls",
-            "_model_module_version": "1.5.0",
-            "_model_name": "HTMLModel",
-            "_view_count": null,
-            "_view_module": "@jupyter-widgets/controls",
-            "_view_module_version": "1.5.0",
-            "_view_name": "HTMLView",
-            "description": "",
-            "description_tooltip": null,
-            "layout": "IPY_MODEL_eac18040908042dbae67a47d23e95b47",
-            "placeholder": "​",
-            "style": "IPY_MODEL_e0fc1d6eb478469c9098aa9518d7b358",
-            "value": " 780M/780M [01:17&lt;00:00, 17.7MB/s]"
-          }
-        },
-        "8f4ffda703ac4348ab7edf1d12a188e1": {
-          "model_module": "@jupyter-widgets/controls",
-          "model_module_version": "1.5.0",
-          "model_name": "FloatProgressModel",
-          "state": {
-            "_dom_classes": [],
-            "_model_module": "@jupyter-widgets/controls",
-            "_model_module_version": "1.5.0",
-            "_model_name": "FloatProgressModel",
-            "_view_count": null,
-            "_view_module": "@jupyter-widgets/controls",
-            "_view_module_version": "1.5.0",
-            "_view_name": "ProgressView",
-            "bar_style": "success",
-            "description": "",
-            "description_tooltip": null,
-            "layout": "IPY_MODEL_c3782c6dda80400ba7f8c5345624bf87",
-            "max": 818322941,
-            "min": 0,
-            "orientation": "horizontal",
-            "style": "IPY_MODEL_11415bab172a4904b73e29ff60f6fce1",
-            "value": 818322941
-          }
-        },
-        "c3782c6dda80400ba7f8c5345624bf87": {
-          "model_module": "@jupyter-widgets/base",
-          "model_module_version": "1.2.0",
-          "model_name": "LayoutModel",
-          "state": {
-            "_model_module": "@jupyter-widgets/base",
-            "_model_module_version": "1.2.0",
-            "_model_name": "LayoutModel",
-            "_view_count": null,
-            "_view_module": "@jupyter-widgets/base",
-            "_view_module_version": "1.2.0",
-            "_view_name": "LayoutView",
-            "align_content": null,
-            "align_items": null,
-            "align_self": null,
-            "border": null,
-            "bottom": null,
-            "display": null,
-            "flex": null,
-            "flex_flow": null,
-            "grid_area": null,
-            "grid_auto_columns": null,
-            "grid_auto_flow": null,
-            "grid_auto_rows": null,
-            "grid_column": null,
-            "grid_gap": null,
-            "grid_row": null,
-            "grid_template_areas": null,
-            "grid_template_columns": null,
-            "grid_template_rows": null,
-            "height": null,
-            "justify_content": null,
-            "justify_items": null,
-            "left": null,
-            "margin": null,
-            "max_height": null,
-            "max_width": null,
-            "min_height": null,
-            "min_width": null,
-            "object_fit": null,
-            "object_position": null,
-            "order": null,
-            "overflow": null,
-            "overflow_x": null,
-            "overflow_y": null,
-            "padding": null,
-            "right": null,
-            "top": null,
-            "visibility": null,
-            "width": null
-          }
-        },
-        "d90eeb56398f458086e3b2b41dbd9fec": {
-          "model_module": "@jupyter-widgets/controls",
-          "model_module_version": "1.5.0",
-          "model_name": "HBoxModel",
-          "state": {
-            "_dom_classes": [],
-            "_model_module": "@jupyter-widgets/controls",
-            "_model_module_version": "1.5.0",
-            "_model_name": "HBoxModel",
-            "_view_count": null,
-            "_view_module": "@jupyter-widgets/controls",
-            "_view_module_version": "1.5.0",
-            "_view_name": "HBoxView",
-            "box_style": "",
-            "children": [
-              "IPY_MODEL_d91d8347f17349a4987cea29eac0a49c",
-              "IPY_MODEL_8f4ffda703ac4348ab7edf1d12a188e1",
-              "IPY_MODEL_8c2d91f564de45f8a403386eeeccac27"
-            ],
-            "layout": "IPY_MODEL_5dd95d3eda8b49f7910620edcdcbdcdc"
-          }
-        },
-        "d91d8347f17349a4987cea29eac0a49c": {
-          "model_module": "@jupyter-widgets/controls",
-          "model_module_version": "1.5.0",
-          "model_name": "HTMLModel",
-          "state": {
-            "_dom_classes": [],
-            "_model_module": "@jupyter-widgets/controls",
-            "_model_module_version": "1.5.0",
-            "_model_name": "HTMLModel",
-            "_view_count": null,
-            "_view_module": "@jupyter-widgets/controls",
-            "_view_module_version": "1.5.0",
-            "_view_name": "HTMLView",
-            "description": "",
-            "description_tooltip": null,
-            "layout": "IPY_MODEL_520e5b7e80eb450188261cffbc574d25",
-            "placeholder": "​",
-            "style": "IPY_MODEL_3cef138c5f7743858bb0f87b65dd3c76",
-            "value": "100%"
-          }
-        },
-        "e0fc1d6eb478469c9098aa9518d7b358": {
-          "model_module": "@jupyter-widgets/controls",
-          "model_module_version": "1.5.0",
-          "model_name": "DescriptionStyleModel",
-          "state": {
-            "_model_module": "@jupyter-widgets/controls",
-            "_model_module_version": "1.5.0",
-            "_model_name": "DescriptionStyleModel",
-            "_view_count": null,
-            "_view_module": "@jupyter-widgets/base",
-            "_view_module_version": "1.2.0",
-            "_view_name": "StyleView",
-            "description_width": ""
-          }
-        },
-        "eac18040908042dbae67a47d23e95b47": {
-          "model_module": "@jupyter-widgets/base",
-          "model_module_version": "1.2.0",
-          "model_name": "LayoutModel",
-          "state": {
-            "_model_module": "@jupyter-widgets/base",
-            "_model_module_version": "1.2.0",
-            "_model_name": "LayoutModel",
-            "_view_count": null,
-            "_view_module": "@jupyter-widgets/base",
-            "_view_module_version": "1.2.0",
-            "_view_name": "LayoutView",
-            "align_content": null,
-            "align_items": null,
-            "align_self": null,
-            "border": null,
-            "bottom": null,
-            "display": null,
-            "flex": null,
-            "flex_flow": null,
-            "grid_area": null,
-            "grid_auto_columns": null,
-            "grid_auto_flow": null,
-            "grid_auto_rows": null,
-            "grid_column": null,
-            "grid_gap": null,
-            "grid_row": null,
-            "grid_template_areas": null,
-            "grid_template_columns": null,
-            "grid_template_rows": null,
-            "height": null,
-            "justify_content": null,
-            "justify_items": null,
-            "left": null,
-            "margin": null,
-            "max_height": null,
-            "max_width": null,
-            "min_height": null,
-            "min_width": null,
-            "object_fit": null,
-            "object_position": null,
-            "order": null,
-            "overflow": null,
-            "overflow_x": null,
-            "overflow_y": null,
-            "padding": null,
-            "right": null,
-            "top": null,
-            "visibility": null,
-            "width": null
-          }
-        }
-      }
     }
   },
   "nbformat": 4,
