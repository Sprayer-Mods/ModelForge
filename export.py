--- conflicted
+++ resolved
@@ -76,7 +76,6 @@
 def export_formats():
     # YOLOv5 export formats
     x = [
-<<<<<<< HEAD
         ['PyTorch', '-', '.pt', True],
         ['TorchScript', 'torchscript', '.torchscript', True],
         ['ONNX', 'onnx', '.onnx', True],
@@ -90,20 +89,6 @@
         ['TensorFlow Edge TPU', 'edgetpu', '_edgetpu.tflite', False],
         ['TensorFlow.js', 'tfjs', '_web_model', False],]
     return pd.DataFrame(x, columns=['Format', 'Argument', 'Suffix', 'GPU'])
-=======
-        ['PyTorch', '-', '.pt', True, True],
-        ['TorchScript', 'torchscript', '.torchscript', True, True],
-        ['ONNX', 'onnx', '.onnx', True, True],
-        ['OpenVINO', 'openvino', '_openvino_model', True, False],
-        ['TensorRT', 'engine', '.engine', False, True],
-        ['CoreML', 'coreml', '.mlmodel', True, False],
-        ['TensorFlow SavedModel', 'saved_model', '_saved_model', True, True],
-        ['TensorFlow GraphDef', 'pb', '.pb', True, True],
-        ['TensorFlow Lite', 'tflite', '.tflite', True, False],
-        ['TensorFlow Edge TPU', 'edgetpu', '_edgetpu.tflite', False, False],
-        ['TensorFlow.js', 'tfjs', '_web_model', False, False],]
-    return pd.DataFrame(x, columns=['Format', 'Argument', 'Suffix', 'CPU', 'GPU'])
->>>>>>> 2e57b841
 
 
 def export_torchscript(model, im, file, optimize, prefix=colorstr('TorchScript:')):
@@ -626,15 +611,9 @@
     if jit:
         f[0] = export_torchscript(model, im, file, optimize)
     if engine:  # TensorRT required before ONNX
-<<<<<<< HEAD
         f[1] = export_engine(model, im, file, train, half, simplify, workspace, verbose)
     if onnx:  # OpenVINO requires ONNX
         f[2] = export_onnx(model, im, file, 13, train, dynamic, simplify)
-=======
-        f[1] = export_engine(model, im, file, train, half, dynamic, simplify, workspace, verbose)
-    if onnx or xml:  # OpenVINO requires ONNX
-        f[2] = export_onnx(model, im, file, opset, train, dynamic, simplify)
->>>>>>> 2e57b841
     if xml:  # OpenVINO
         f[2] = export_onnx(model, im, file, 13, False, False, True)
         f[3] = export_openvino(model, file, True)
