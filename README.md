--- conflicted
+++ resolved
@@ -1,64 +1,12 @@
 <div align="center">
-<<<<<<< HEAD
 
 # ModelForge :hammer_and_pick:
-=======
-<p>
-   <a align="left" href="https://ultralytics.com/yolov5" target="_blank">
-   <img width="850" src="https://github.com/ultralytics/yolov5/releases/download/v1.0/splash.jpg"></a>
-</p>
-
-English | [简体中文](.github/README_cn.md)
-<br>
-<div>
-   <a href="https://github.com/ultralytics/yolov5/actions/workflows/ci-testing.yml"><img src="https://github.com/ultralytics/yolov5/actions/workflows/ci-testing.yml/badge.svg" alt="CI CPU testing"></a>
-   <a href="https://zenodo.org/badge/latestdoi/264818686"><img src="https://zenodo.org/badge/264818686.svg" alt="YOLOv5 Citation"></a>
-   <a href="https://hub.docker.com/r/ultralytics/yolov5"><img src="https://img.shields.io/docker/pulls/ultralytics/yolov5?logo=docker" alt="Docker Pulls"></a>
-   <br>
-   <a href="https://colab.research.google.com/github/ultralytics/yolov5/blob/master/tutorial.ipynb"><img src="https://colab.research.google.com/assets/colab-badge.svg" alt="Open In Colab"></a>
-   <a href="https://www.kaggle.com/ultralytics/yolov5"><img src="https://kaggle.com/static/images/open-in-kaggle.svg" alt="Open In Kaggle"></a>
-   <a href="https://join.slack.com/t/ultralytics/shared_invite/zt-w29ei8bp-jczz7QYUmDtgo6r6KcMIAg"><img src="https://img.shields.io/badge/Slack-Join_Forum-blue.svg?logo=slack" alt="Join Forum"></a>
-</div>
->>>>>>> 2e57b841
 
 <br>
 <p>
 ModelForge, a derivative of Ultralytics' YOLOv5, is a family of object detection architectures and models pretrained on the COCO dataset. It represents a conglomeration of efforts by <a href="https://sprayermods.com">Sprayer Mods</a> <a href="https://github.com/Sprayer-Mods/ModelForge/blob/master/CITATIONS">et. al.</a> into the state of the art computer vision methods, incorporating lessons learned and best practices evolved over thousands of hours of research and development. Sprayer Mods is appending new features and model types to an already amazing repository and model structure. Along with this we are implementing several AWS features [SageMaker, S3, EC2].
 </p>
 
-<<<<<<< HEAD
-=======
-<div align="center">
-  <a href="https://github.com/ultralytics" style="text-decoration:none;">
-    <img src="https://github.com/ultralytics/assets/raw/master/social/logo-social-github.png" width="2%" alt="" /></a>
-  <img src="https://github.com/ultralytics/assets/raw/master/social/logo-transparent.png" width="2%" alt="" />
-  <a href="https://www.linkedin.com/company/ultralytics" style="text-decoration:none;">
-    <img src="https://github.com/ultralytics/assets/raw/master/social/logo-social-linkedin.png" width="2%" alt="" /></a>
-  <img src="https://github.com/ultralytics/assets/raw/master/social/logo-transparent.png" width="2%" alt="" />
-  <a href="https://twitter.com/ultralytics" style="text-decoration:none;">
-    <img src="https://github.com/ultralytics/assets/raw/master/social/logo-social-twitter.png" width="2%" alt="" /></a>
-  <img src="https://github.com/ultralytics/assets/raw/master/social/logo-transparent.png" width="2%" alt="" />
-  <a href="https://www.producthunt.com/@glenn_jocher" style="text-decoration:none;">
-    <img src="https://github.com/ultralytics/assets/raw/master/social/logo-social-producthunt.png" width="2%" alt="" /></a>
-  <img src="https://github.com/ultralytics/assets/raw/master/social/logo-transparent.png" width="2%" alt="" />
-  <a href="https://youtube.com/ultralytics" style="text-decoration:none;">
-    <img src="https://github.com/ultralytics/assets/raw/master/social/logo-social-youtube.png" width="2%" alt="" /></a>
-  <img src="https://github.com/ultralytics/assets/raw/master/social/logo-transparent.png" width="2%" alt="" />
-  <a href="https://www.facebook.com/ultralytics" style="text-decoration:none;">
-    <img src="https://github.com/ultralytics/assets/raw/master/social/logo-social-facebook.png" width="2%" alt="" /></a>
-  <img src="https://github.com/ultralytics/assets/raw/master/social/logo-transparent.png" width="2%" alt="" />
-  <a href="https://www.instagram.com/ultralytics/" style="text-decoration:none;">
-    <img src="https://github.com/ultralytics/assets/raw/master/social/logo-social-instagram.png" width="2%" alt="" /></a>
-</div>
-
-<!--
-<a align="center" href="https://ultralytics.com/yolov5" target="_blank">
-<img width="800" src="https://github.com/ultralytics/yolov5/releases/download/v1.0/banner-api.png"></a>
--->
-
-</div>
-
->>>>>>> 2e57b841
 ## <div align="center">Documentation</div>
 
 See the [YOLOv5 Docs](https://docs.ultralytics.com) for full documentation on training, testing and deployment with YOLOv5.  
@@ -167,30 +115,6 @@
 
 </details>
 
-<<<<<<< HEAD
-=======
-## <div align="center">Environments</div>
-
-Get started in seconds with our verified environments. Click each icon below for details.
-
-<div align="center">
-  <a href="https://colab.research.google.com/github/ultralytics/yolov5/blob/master/tutorial.ipynb">
-    <img src="https://github.com/ultralytics/yolov5/releases/download/v1.0/logo-colab-small.png" width="10%" /></a>
-  <img src="https://github.com/ultralytics/assets/raw/master/social/logo-transparent.png" width="5%" alt="" />
-  <a href="https://www.kaggle.com/ultralytics/yolov5">
-    <img src="https://github.com/ultralytics/yolov5/releases/download/v1.0/logo-kaggle-small.png" width="10%" /></a>
-  <img src="https://github.com/ultralytics/assets/raw/master/social/logo-transparent.png" width="5%" alt="" />
-  <a href="https://hub.docker.com/r/ultralytics/yolov5">
-    <img src="https://github.com/ultralytics/yolov5/releases/download/v1.0/logo-docker-small.png" width="10%" /></a>
-  <img src="https://github.com/ultralytics/assets/raw/master/social/logo-transparent.png" width="5%" alt="" />
-  <a href="https://github.com/ultralytics/yolov5/wiki/AWS-Quickstart">
-    <img src="https://github.com/ultralytics/yolov5/releases/download/v1.0/logo-aws-small.png" width="10%" /></a>
-  <img src="https://github.com/ultralytics/assets/raw/master/social/logo-transparent.png" width="5%" alt="" />
-  <a href="https://github.com/ultralytics/yolov5/wiki/GCP-Quickstart">
-    <img src="https://github.com/ultralytics/yolov5/releases/download/v1.0/logo-gcp-small.png" width="10%" /></a>
-</div>
-
->>>>>>> 2e57b841
 ## <div align="center">Integrations</div>
 
 <div align="center">
@@ -207,9 +131,9 @@
     <img src="https://github.com/ultralytics/yolov5/releases/download/v1.0/logo-wb.png" width="10%" /></a>
 </div>
 
-|Deci ⭐ NEW|ClearML ⭐ NEW|Roboflow|Weights & Biases
-|:-:|:-:|:-:|:-:|
-|Automatically compile and quantize YOLOv5 for better inference performance in one click at [Deci](https://bit.ly/yolov5-deci-platform)|Automatically track, visualize and even remotely train YOLOv5 using [ClearML](https://cutt.ly/yolov5-readme-clearml) (open-source!)|Label and export your custom datasets directly to YOLOv5 for training with [Roboflow](https://roboflow.com/?ref=ultralytics) |Automatically track and visualize all your YOLOv5 training runs in the cloud with [Weights & Biases](https://wandb.ai/site?utm_campaign=repo_yolo_readme)
+|Weights and Biases|Roboflow ⭐ NEW|
+|:-:|:-:|
+|Automatically track and visualize all your YOLOv5 training runs in the cloud with [Weights & Biases](https://wandb.ai/site?utm_campaign=repo_yolo_readme)|Label and export your custom datasets directly to YOLOv5 for training with [Roboflow](https://roboflow.com/?ref=ultralytics) |
 
 ## <div align="center">YOLOv7</div>
    <p> New SOTA in Object Detection! </p>
@@ -255,7 +179,6 @@
 
 ### Pretrained Checkpoints
 
-<<<<<<< HEAD
 |Model |size<br><sup>(pixels) |mAP<sup>val<br>0.5:0.95 |mAP<sup>val<br>0.5 |Speed<br><sup>CPU b1<br>(ms) |Speed<br><sup>V100 b1<br>(ms) |Speed<br><sup>V100 b32<br>(ms) |params<br><sup>(M) |FLOPs<br><sup>@640 (B)
 |---                    |---  |---    |---    |---    |---    |---    |---    |---
 |[YOLOv5n][assets]      |640  |28.0   |45.7   |**45** |6.3    |**0.6**|**1.9**|**4.5**
@@ -271,21 +194,6 @@
 |[YOLOv5x6][assets]<br>+ [TTA][TTA]|1280<br>1536 |55.0<br>**55.8** |72.7<br>**72.7** |3136<br>- |26.2<br>- |19.4<br>- |140.7<br>- |209.8<br>-
   
 ### Added by Sprayer Mods\*
-=======
-| Model                                                                                                | size<br><sup>(pixels) | mAP<sup>val<br>0.5:0.95 | mAP<sup>val<br>0.5 | Speed<br><sup>CPU b1<br>(ms) | Speed<br><sup>V100 b1<br>(ms) | Speed<br><sup>V100 b32<br>(ms) | params<br><sup>(M) | FLOPs<br><sup>@640 (B) |
-|------------------------------------------------------------------------------------------------------|-----------------------|-------------------------|--------------------|------------------------------|-------------------------------|--------------------------------|--------------------|------------------------|
-| [YOLOv5n](https://github.com/ultralytics/yolov5/releases/download/v6.1/yolov5n.pt)                   | 640                   | 28.0                    | 45.7               | **45**                       | **6.3**                       | **0.6**                        | **1.9**            | **4.5**                |
-| [YOLOv5s](https://github.com/ultralytics/yolov5/releases/download/v6.1/yolov5s.pt)                   | 640                   | 37.4                    | 56.8               | 98                           | 6.4                           | 0.9                            | 7.2                | 16.5                   |
-| [YOLOv5m](https://github.com/ultralytics/yolov5/releases/download/v6.1/yolov5m.pt)                   | 640                   | 45.4                    | 64.1               | 224                          | 8.2                           | 1.7                            | 21.2               | 49.0                   |
-| [YOLOv5l](https://github.com/ultralytics/yolov5/releases/download/v6.1/yolov5l.pt)                   | 640                   | 49.0                    | 67.3               | 430                          | 10.1                          | 2.7                            | 46.5               | 109.1                  |
-| [YOLOv5x](https://github.com/ultralytics/yolov5/releases/download/v6.1/yolov5x.pt)                   | 640                   | 50.7                    | 68.9               | 766                          | 12.1                          | 4.8                            | 86.7               | 205.7                  |
-|                                                                                                      |                       |                         |                    |                              |                               |                                |                    |                        |
-| [YOLOv5n6](https://github.com/ultralytics/yolov5/releases/download/v6.1/yolov5n6.pt)                 | 1280                  | 36.0                    | 54.4               | 153                          | 8.1                           | 2.1                            | 3.2                | 4.6                    |
-| [YOLOv5s6](https://github.com/ultralytics/yolov5/releases/download/v6.1/yolov5s6.pt)                 | 1280                  | 44.8                    | 63.7               | 385                          | 8.2                           | 3.6                            | 12.6               | 16.8                   |
-| [YOLOv5m6](https://github.com/ultralytics/yolov5/releases/download/v6.1/yolov5m6.pt)                 | 1280                  | 51.3                    | 69.3               | 887                          | 11.1                          | 6.8                            | 35.7               | 50.0                   |
-| [YOLOv5l6](https://github.com/ultralytics/yolov5/releases/download/v6.1/yolov5l6.pt)                 | 1280                  | 53.7                    | 71.3               | 1784                         | 15.8                          | 10.5                           | 76.8               | 111.4                  |
-| [YOLOv5x6](https://github.com/ultralytics/yolov5/releases/download/v6.1/yolov5x6.pt)<br>+ [TTA][TTA] | 1280<br>1536          | 55.0<br>**55.8**        | 72.7<br>**72.7**   | 3136<br>-                    | 26.2<br>-                     | 19.4<br>-                      | 140.7<br>-         | 209.8<br>-             |
->>>>>>> 2e57b841
 
 |Model                  |size<br><sup>(pixels)  |mAP<sup>val<br>0.5:0.95  |mAP<sup>val<br>0.5 |Speed<br><sup>CPU b1<br>(ms) |Speed<br><sup>V100 b1<br>(ms)  |Speed<br><sup>V100 b32<br>(ms) |params<br><sup>(M) |FLOPs<br><sup>@640 (B)
 |---                    |---  |---    |---    |---    |---    |---    |---    |---
@@ -322,8 +230,8 @@
 professional support requests please visit [https://sprayermods.com/contact](https://sprayermods.com/contact).
 
 <br>
+
 <div align="center">
-<<<<<<< HEAD
     <a href="https://github.com/sprayermods">
         <img src="https://github.com/ultralytics/yolov5/releases/download/v1.0/logo-social-github.png" width="3%"/>
     </a>
@@ -332,28 +240,6 @@
         <img src="https://github.com/ultralytics/yolov5/releases/download/v1.0/logo-social-twitter.png" width="3%"/>
     </a>
     <img width="3%" />
-=======
-  <a href="https://github.com/ultralytics" style="text-decoration:none;">
-    <img src="https://github.com/ultralytics/assets/raw/master/social/logo-social-github.png" width="3%" alt="" /></a>
-  <img src="https://github.com/ultralytics/assets/raw/master/social/logo-transparent.png" width="3%" alt="" />
-  <a href="https://www.linkedin.com/company/ultralytics" style="text-decoration:none;">
-    <img src="https://github.com/ultralytics/assets/raw/master/social/logo-social-linkedin.png" width="3%" alt="" /></a>
-  <img src="https://github.com/ultralytics/assets/raw/master/social/logo-transparent.png" width="3%" alt="" />
-  <a href="https://twitter.com/ultralytics" style="text-decoration:none;">
-    <img src="https://github.com/ultralytics/assets/raw/master/social/logo-social-twitter.png" width="3%" alt="" /></a>
-  <img src="https://github.com/ultralytics/assets/raw/master/social/logo-transparent.png" width="3%" alt="" />
-  <a href="https://www.producthunt.com/@glenn_jocher" style="text-decoration:none;">
-    <img src="https://github.com/ultralytics/assets/raw/master/social/logo-social-producthunt.png" width="3%" alt="" /></a>
-  <img src="https://github.com/ultralytics/assets/raw/master/social/logo-transparent.png" width="3%" alt="" />
-  <a href="https://youtube.com/ultralytics" style="text-decoration:none;">
-    <img src="https://github.com/ultralytics/assets/raw/master/social/logo-social-youtube.png" width="3%" alt="" /></a>
-  <img src="https://github.com/ultralytics/assets/raw/master/social/logo-transparent.png" width="3%" alt="" />
-  <a href="https://www.facebook.com/ultralytics" style="text-decoration:none;">
-    <img src="https://github.com/ultralytics/assets/raw/master/social/logo-social-facebook.png" width="3%" alt="" /></a>
-  <img src="https://github.com/ultralytics/assets/raw/master/social/logo-transparent.png" width="3%" alt="" />
-  <a href="https://www.instagram.com/ultralytics/" style="text-decoration:none;">
-    <img src="https://github.com/ultralytics/assets/raw/master/social/logo-social-instagram.png" width="3%" alt="" /></a>
->>>>>>> 2e57b841
 </div>
 
 [yolov7]: https://drive.google.com/file/d/1e6F2Kin1gJ0zae20MXgPPZR7Ir_g2RqX/view?usp=sharing
